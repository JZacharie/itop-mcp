#!/usr/bin/env python3
"""
iTop MCP Server

A Model Context Protocol server for interacting with iTop ITSM system via REST API.
Provides tools for managing tickets, CIs, and other iTop objects.
"""

import json
import os
import re
from typing import Any, Optional, Union

import httpx
from mcp.server.fastmcp import FastMCP

# Initialize FastMCP server
mcp = FastMCP("itop-mcp", description="iTop ITSM integration server")

# Configuration
ITOP_BASE_URL = os.getenv("ITOP_BASE_URL", "")
ITOP_USER = os.getenv("ITOP_USER", "")
ITOP_PASSWORD = os.getenv("ITOP_PASSWORD", "")
ITOP_VERSION = os.getenv("ITOP_VERSION", "1.4")


class ITopClient:
    """Client for interacting with iTop REST API"""
    
    def __init__(self, base_url: str, username: str, password: str, version: str = "1.4"):
        self.base_url = base_url.rstrip("/")
        self.username = username
        self.password = password
        self.version = version
        self.rest_url = f"{self.base_url}/webservices/rest.php"
    
    async def make_request(self, operation_data: dict) -> dict:
        """Make a REST request to iTop"""
        headers = {
            "User-Agent": "iTop-MCP-Server/1.0",
            "Content-Type": "application/x-www-form-urlencoded"
        }
        
        data = {
            "version": self.version,
            "auth_user": self.username,
            "auth_pwd": self.password,
            "json_data": json.dumps(operation_data)
        }
        
        async with httpx.AsyncClient(timeout=30.0) as client:
            try:
                response = await client.post(self.rest_url, data=data, headers=headers)
                response.raise_for_status()
                return response.json()
            except httpx.RequestError as e:
                raise ConnectionError(f"Request failed: {e}") from e
            except httpx.HTTPStatusError as e:
                raise ValueError(f"HTTP error {e.response.status_code}: {e.response.text}") from e
            except json.JSONDecodeError as e:
                raise ValueError(f"Invalid JSON response: {e}") from e


# Initialize iTop client
def get_itop_client() -> ITopClient:
    """Get configured iTop client"""
    if not all([ITOP_BASE_URL, ITOP_USER, ITOP_PASSWORD]):
        raise ValueError("Missing required environment variables: ITOP_BASE_URL, ITOP_USER, ITOP_PASSWORD")
    return ITopClient(ITOP_BASE_URL, ITOP_USER, ITOP_PASSWORD, ITOP_VERSION)


@mcp.tool()
async def list_operations() -> str:
    """List all available operations in the iTop REST API."""
    try:
        client = get_itop_client()
        operation_data = {"operation": "list_operations"}
        result = await client.make_request(operation_data)
        
        if result.get("code") != 0:
            return f"Error: {result.get('message', 'Unknown error')}"
        
        operations = result.get("operations", [])
        output = "Available iTop REST API operations:\n\n"
        
        for op in operations:
            output += f"• {op.get('verb', 'Unknown')}: {op.get('description', 'No description')}\n"
        
        return output
    except Exception as e:
        return f"Error listing operations: {str(e)}"


@mcp.tool()
async def get_objects(
    class_name: str, 
    key: Optional[str] = None, 
    output_fields: str = "*", 
    limit: int = 20,
    format_output: str = "detailed"
) -> str:
    """
    Get objects from iTop with optimized performance and flexible output formatting.
    
    Args:
        class_name: The iTop class name (e.g., UserRequest, Person, Organization)
        key: Optional search criteria. Can be an ID, OQL query, or JSON search criteria
        output_fields: Comma-separated list of fields to return, or "*" for all fields
        limit: Maximum number of objects to return (default: 20, max: 100)
        format_output: Output format - "detailed", "summary", "table", or "json" (default: detailed)
    """
    try:
        # Validate inputs
        if limit > 100:
            limit = 100
        if limit < 1:
            limit = 1
            
        valid_formats = ["detailed", "summary", "table", "json"]
        if format_output not in valid_formats:
            format_output = "detailed"
        
        client = get_itop_client()
        
        # Build operation data more efficiently
        operation_data = {
            "operation": "core/get",
            "class": class_name,
            "output_fields": output_fields,
            "limit": limit
        }
        
        # Optimized key handling with better validation
        if key:
            key = key.strip()
            if key.upper().startswith("SELECT"):
                # OQL query - validate basic syntax
                if not key.upper().startswith(f"SELECT {class_name.upper()}"):
                    key = f"SELECT {class_name} WHERE {key[6:].strip()}" if key.upper().startswith("SELECT") else key
                operation_data["key"] = key
            elif key.isdigit():
                # Numeric ID
                operation_data["key"] = int(key)
            elif key.startswith("{") and key.endswith("}"):
                # JSON search criteria
                try:
                    parsed_key = json.loads(key)
                    operation_data["key"] = parsed_key
                except json.JSONDecodeError as e:
                    return f"Error: Invalid JSON in key parameter: {e}"
            else:
                # String ID or simple search - try as ID first, then as search
                operation_data["key"] = key
        else:
            # If no key provided, select all objects of the class
            operation_data["key"] = f"SELECT {class_name}"
        
        # Make the request
        result = await client.make_request(operation_data)
        
        # Handle API errors
        if result.get("code") != 0:
            error_msg = result.get("message", "Unknown error")
            return f"Error: {error_msg}"
        
        objects = result.get("objects")
        if not objects:
            search_info = f" matching criteria '{key}'" if key else ""
            return f"No {class_name} objects found{search_info}."
        
        # Format output based on requested format
        return _format_objects_output(objects, class_name, format_output, key)
        
    except Exception as e:
        return f"Error getting objects: {str(e)}"


def _format_field_value(value: Any, max_length: int = 500) -> str:
    """Helper function to format field values for display with NO truncation."""
    if value is None:
        return "None"
    str_value = str(value)
    # Handle HTML content
    if "<" in str_value and ">" in str_value:
        str_value = re.sub(r'<[^>]+>', '', str_value).strip()
    # Do NOT truncate values
    str_value = str_value.replace("\n", " ").replace("\r", "")
    return str_value


def _format_objects_output(objects: dict, class_name: str, format_type: str, search_key: Optional[str] = None) -> str:
    """Helper function to format object output in different styles (no field count/length limits)."""
    
    if format_type == "json":
        # Return clean JSON format
        clean_objects = {}
        for obj_key, obj_data in objects.items():
            if obj_data.get("code") == 0:
                clean_objects[obj_key] = obj_data.get("fields", {})
        return json.dumps(clean_objects, indent=2, default=str)
    
    # Prepare header
    search_info = f" matching '{search_key}'" if search_key else ""
    header = f"Found {len(objects)} {class_name} object(s){search_info}:\n\n"
    
    if format_type == "summary":
        # Summary format - show ALL non-empty fields for each object
        output = header
        for obj_key, obj_data in objects.items():
            if obj_data.get("code") == 0:
                fields = obj_data.get("fields", {})
                # Show all non-empty fields
                field_values = [f"{field_name}: {_format_field_value(field_value)}" for field_name, field_value in fields.items() if field_value]
                output += f"🔹 **{obj_key}** - {', '.join(field_values)}\n"
        return output

    elif format_type == "table":
        # Table format - show ALL fields present in any object
        output = header
        
        # Collect all fields across all objects (not just non-empty)
        all_fields = set()
        valid_objects = []
        for obj_key, obj_data in objects.items():
            if obj_data.get("code") == 0:
                fields = obj_data.get("fields", {})
                all_fields.update(fields.keys())
                valid_objects.append((obj_key, fields))
        
        if not all_fields:
<<<<<<< HEAD
            return output + "No fields found for table display."
        
        # Sort fields for consistent column order
        display_fields = sorted(list(all_fields))
        col_widths = {field: max(len(field), 15) for field in display_fields}
=======
            return f"{header}No displayable fields found."
        
        # Create table header
        col_widths = {field: max(len(field), 15) for field in all_fields}
>>>>>>> 9ac3458d
        col_widths["key"] = max(len("Object Key"), max(len(obj_key) for obj_key, _ in valid_objects) if valid_objects else 10)
        
        # Header row
        header_row = f"{'Object Key':<{col_widths['key']}} | "
        header_row += " | ".join(f"{field:<{col_widths[field]}}" for field in all_fields)
        output += header_row + "\n"
        output += "-" * len(header_row) + "\n"
        
        # Data rows
        for obj_key, fields in valid_objects:
            row = f"{obj_key:<{col_widths['key']}} | "
<<<<<<< HEAD
            row_values = []
            for field in display_fields:
                value = _format_field_value(fields.get(field, ""))
                row_values.append(f"{value:<{col_widths[field]}}")
            row += " | ".join(row_values)
=======
            row += " | ".join(f"{_format_field_value(fields.get(field, '')):<{col_widths[field]}}" for field in all_fields)
>>>>>>> 9ac3458d
            output += row + "\n"
        
        return output
    
    else:  # detailed format (default)
        output = header
        
        # Group important fields for better organization
        priority_fields = ["id", "friendlyname", "name", "title", "status", "ref"]
        secondary_fields = ["creation_date", "last_update", "caller_name", "agent_name", "org_name", "description"]
        
        for obj_key, obj_data in objects.items():
            if obj_data.get("code") == 0:
                fields = obj_data.get("fields", {})
                output += f"🔹 **{obj_key}**\n"
                
                # Show priority fields first
                for field in priority_fields:
                    if field in fields and fields[field]:
                        value = _format_field_value(fields[field])
                        output += f"   {field}: {value}\n"
                
                # Show secondary fields
                has_secondary = False
                for field in secondary_fields:
                    if field in fields and fields[field] and field not in priority_fields:
                        if not has_secondary:
                            output += "   ---\n"
                            has_secondary = True
                        value = _format_field_value(fields[field])
                        output += f"   {field}: {value}\n"
                
                # Show remaining fields (collapsed)
                remaining_fields = {k: v for k, v in fields.items() 
                                   if k not in priority_fields + secondary_fields and v}
                if remaining_fields:
                    output += f"   Other fields ({len(remaining_fields)}): "
                    field_summary = ", ".join(f"{k}={str(v)[:20]}..." if len(str(v)) > 20 else f"{k}={v}" 
                                            for k, v in list(remaining_fields.items())[:3])
                    output += field_summary
                    if len(remaining_fields) > 3:
                        output += f" and {len(remaining_fields) - 3} more..."
                    output += "\n"
                
                output += "\n"
            else:
                output += f"❌ **{obj_key}**: Error - {obj_data.get('message', 'Unknown error')}\n\n"
        
        return output


def _format_objects_output_smart(objects: dict, class_name: str, format_type: str, class_fields: dict, requested_fields: list = None, search_key: Optional[str] = None) -> str:
    """
    Smart helper function to format object output using dynamically discovered fields.
    Provides rich formatting with NO field limits or value trimming.
    Offers special handling for SLA, date fields, and relationships.
    """
    
    if format_type == "json":
        # Return clean JSON format with ALL fields
        clean_objects = {}
        for obj_key, obj_data in objects.items():
            if obj_data.get("code") == 0:
                clean_objects[obj_key] = obj_data.get("fields", {})
        return json.dumps(clean_objects, indent=2, default=str)
    
    # Prepare header
    search_info = f" matching '{search_key}'" if search_key else ""
    header = f"Found {len(objects)} {class_name} object(s){search_info}:\n\n"
    
    if format_type == "summary":
<<<<<<< HEAD
        # Summary format - show ALL non-empty fields for each object
=======
        # Summary format - show first few meaningful fields
>>>>>>> 9ac3458d
        output = header
        for obj_key, obj_data in objects.items():
            if obj_data.get("code") == 0:
                fields = obj_data.get("fields", {})
<<<<<<< HEAD
                # Show all non-empty fields
                field_values = [f"{field_name}: {_format_field_value(field_value)}" for field_name, field_value in fields.items() if field_value]
                output += f"🔹 **{obj_key}** - {', '.join(field_values)}\n"
        return output

    elif format_type == "table":
        # Table format - show ALL fields present in any object
        output = header
        
        # Collect all fields across all objects (not just non-empty)
        all_fields = set()
=======
                
                # Show first few non-empty fields (up to 3)
                field_values = []
                count = 0
                for field_name, field_value in fields.items():
                    if field_value and count < 3:
                        field_values.append(f"{field_name}: {_format_field_value(field_value)}")
                        count += 1
                
                output += f"🔹 **{obj_key}** - {', '.join(field_values)}\n"
        return output
    
    elif format_type == "table":
        # Table format - show all meaningful fields that fit
        output = header
        
        # Collect all non-empty fields across objects
        all_useful_fields = set()
>>>>>>> 9ac3458d
        valid_objects = []
        for obj_key, obj_data in objects.items():
            if obj_data.get("code") == 0:
                fields = obj_data.get("fields", {})
<<<<<<< HEAD
                all_fields.update(fields.keys())
                valid_objects.append((obj_key, fields))
        
        if not all_fields:
            return output + "No fields found for table display."
        
        # Sort fields for consistent column order
        display_fields = sorted(list(all_fields))
=======
                # Only include fields that have values
                useful_fields = {k: v for k, v in fields.items() if v}
                all_useful_fields.update(useful_fields.keys())
                valid_objects.append((obj_key, fields))
        
        # Use requested fields if specified, otherwise use first 5 useful fields
        if requested_fields:
            display_fields = [f for f in requested_fields if f in all_useful_fields]
        else:
            # Show first 5 alphabetically sorted fields that have values
            display_fields = sorted(list(all_useful_fields))[:5]
        
        if not display_fields:
            return output + "No fields with values found for table display."
        
        # Create table
>>>>>>> 9ac3458d
        col_widths = {field: max(len(field), 15) for field in display_fields}
        col_widths["key"] = max(len("Object Key"), max(len(obj_key) for obj_key, _ in valid_objects) if valid_objects else 10)
        
        # Header row
        header_row = f"{'Object Key':<{col_widths['key']}} | "
        header_row += " | ".join(f"{field:<{col_widths[field]}}" for field in display_fields)
        output += header_row + "\n"
        output += "-" * len(header_row) + "\n"
        
        # Data rows
        for obj_key, fields in valid_objects:
            row = f"{obj_key:<{col_widths['key']}} | "
            row_values = []
            for field in display_fields:
                value = _format_field_value(fields.get(field, ""))
<<<<<<< HEAD
=======
                # Do not truncate for table display
>>>>>>> 9ac3458d
                row_values.append(f"{value:<{col_widths[field]}}")
            row += " | ".join(row_values)
            output += row + "\n"
        
        return output
    
    else:  # detailed format (default) - SHOW ALL FIELDS
        output = header
        
        for obj_key, obj_data in objects.items():
            if obj_data.get("code") == 0:
                fields = obj_data.get("fields", {})
                
                output += f"🔹 **{obj_key}**\n"
                
                # Show ALL fields dynamically - both populated and empty fields
                populated_fields = []
                empty_fields = []
                
                for field_name, field_value in fields.items():
                    if field_value and str(field_value).strip():  # Fields with values
                        populated_fields.append((field_name, field_value))
                    else:  # Empty or None fields
                        empty_fields.append(field_name)
                
                # First show all populated fields
                for field_name, field_value in populated_fields:
                    output += f"   **{field_name}**: {_format_field_value(field_value)}\n"
                
                # Then show empty fields in a compact format (optional detail)
                if empty_fields:
                    output += f"   *Empty fields*: {', '.join(empty_fields[:10])}"
                    if len(empty_fields) > 10:
                        output += f" (+{len(empty_fields) - 10} more)"
                    output += "\n"
                
                output += "\n"
        
        return output


async def discover_field_values(class_name: str, field_name: str, limit: int = 100) -> dict:
    """
    **UNIVERSAL FIELD VALUE DISCOVERY**
    
    Dynamically discover unique values for ANY field in ANY iTop class.
    This is the core function that enables truly schema-adaptive queries.
    
    Args:
        class_name: The iTop class to query
        field_name: The specific field to discover values for
        limit: Max number of unique values to sample (default: 100)
    
    Returns:
        dict: {
            "values": [list of unique values],
            "total_sampled": int,
            "field_type": "enum|text|numeric|date|boolean",
            "sample_pattern": "detected pattern if any"
        }
    """
    try:
        client = get_itop_client()
        
        # Get a larger sample to discover unique values
        sample_size = min(limit * 3, 500)  # Sample more to get diverse values
        
        operation_data = {
            "operation": "core/get",
            "class": class_name,
            "key": f"SELECT {class_name}",
            "output_fields": f"id,{field_name}",  # Only get ID and the field we're interested in
            "limit": sample_size
        }
        
        result = await client.make_request(operation_data)
        
        if result.get("code") != 0:
            return {"values": [], "total_sampled": 0, "field_type": "unknown", "sample_pattern": ""}
        
        objects = result.get("objects", {})
        if not objects:
            return {"values": [], "total_sampled": 0, "field_type": "unknown", "sample_pattern": ""}
        
        # Extract and analyze field values
        values = []
        for obj_data in objects.values():
            if obj_data.get("code") == 0:
                fields = obj_data.get("fields", {})
                value = fields.get(field_name)
                if value is not None and value != "":
                    values.append(str(value))
        
        # Get unique values (preserve order)
        unique_values = []
        seen = set()
        for value in values:
            if value not in seen:
                unique_values.append(value)
                seen.add(value)
                if len(unique_values) >= limit:
                    break
        
        # Analyze field type and patterns
        field_analysis = _analyze_field_values(unique_values, field_name)
        
        return {
            "values": unique_values,
            "total_sampled": len(values),
            "field_type": field_analysis["type"],
            "sample_pattern": field_analysis["pattern"],
            "confidence": field_analysis["confidence"]
        }
        
    except Exception as e:
        return {"values": [], "total_sampled": 0, "field_type": "unknown", "sample_pattern": "", "error": str(e)}
<<<<<<< HEAD

def _analyze_field_values(values: list, field_name: str) -> dict:
    """
    Analyze field values to determine type, patterns, and confidence.
    This helps the AI understand what kind of field it's working with.
    """
    if not values:
        return {"type": "unknown", "pattern": "", "confidence": 0}
    
    field_lower = field_name.lower()
    
    # Determine field type based on values and field name
    field_type = "text"  # default
    pattern = ""
    confidence = 0.5
    
    # Check for numeric values
    numeric_count = 0
    for value in values:
        try:
            float(value)
            numeric_count += 1
        except ValueError:
            pass
    
    if numeric_count > len(values) * 0.8:
        field_type = "numeric"
        confidence = 0.9
    
    # Check for boolean-like values
    boolean_indicators = {"yes", "no", "true", "false", "1", "0", "on", "off", "enabled", "disabled"}
    if all(value.lower() in boolean_indicators for value in values):
        field_type = "boolean"
        confidence = 0.95
    
    # Check for date patterns
    date_patterns = [
        r'\d{4}-\d{2}-\d{2}',  # YYYY-MM-DD
        r'\d{2}/\d{2}/\d{4}',  # MM/DD/YYYY
        r'\d{4}-\d{2}-\d{2} \d{2}:\d{2}:\d{2}'  # YYYY-MM-DD HH:MM:SS
    ]
    
    date_matches = 0
    for value in values:
        for pattern_regex in date_patterns:
            if re.match(pattern_regex, value):
                date_matches += 1
                break
    
    if date_matches > len(values) * 0.7:
        field_type = "date"
        confidence = 0.9
    
    # Check for enumeration (limited unique values)
    if len(set(values)) <= 20 and len(values) > 10:
        field_type = "enum"
        confidence = 0.8
        pattern = f"enum({len(set(values))} unique values)"
    
    # Field name analysis for additional confidence
    if any(indicator in field_lower for indicator in ["status", "state", "type", "priority", "level"]):
        field_type = "enum"
        confidence = min(confidence + 0.2, 1.0)
    
    if any(indicator in field_lower for indicator in ["date", "time", "created", "modified", "updated"]):
        field_type = "date"
        confidence = min(confidence + 0.2, 1.0)
    
    if any(indicator in field_lower for indicator in ["id", "count", "number", "size", "amount"]):
        field_type = "numeric"
        confidence = min(confidence + 0.2, 1.0)
    
    return {
        "type": field_type,
        "pattern": pattern,
        "confidence": confidence
    }

def classify_query_complexity(query: str, query_analysis: dict) -> dict:
    """
    **QUERY INTELLIGENCE CLASSIFIER**
    
    Determines whether a query is simple (list all) or complex (needs value discovery).
    This is the key function that prevents over-processing simple queries.
    
    Returns:
        dict: {
            "complexity": "simple|moderate|complex",
            "needs_value_discovery": bool,
            "discovery_fields": [list of fields that need value discovery],
            "reasoning": "explanation of classification"
        }
    """
    query_lower = query.lower()
    
    # Simple query indicators
    simple_indicators = [
        "list all", "show all", "get all", "display all",
        "list", "show", "get", "display", "fetch",
        "what are", "give me"
    ]
    
    # Complex query indicators
    complex_indicators = [
        "where", "with", "having", "filter", "only",
        "by status", "by type", "by priority", "by organization",
        "count by", "group by", "breakdown by", "based stats", "stats",
        "running", "using", "containing", "matching",
        "more than", "less than", "greater than", "equal to",
        "in", "not in", "between", "vs", "versus", "closed", "on time"
    ]
    
    # Check for simple patterns first
    is_simple = False
    for indicator in simple_indicators:
        if indicator in query_lower:
            # Check if it's truly simple (no additional complexity)
            remaining_query = query_lower.replace(indicator, "").strip()
            if len(remaining_query.split()) <= 3:  # e.g., "list all servers"
                is_simple = True
                break
    
    # Check for complex patterns
    complexity_score = 0
    detected_complex_indicators = []
    
    for indicator in complex_indicators:
        if indicator in query_lower:
            complexity_score += 1
            detected_complex_indicators.append(indicator)
    
    # Analyze discovered filters from query analysis
    discovered_filters = query_analysis.get("discovered_filters", [])
    raw_filters = query_analysis.get("raw_filters", [])
    
    # Determine fields that need value discovery
    discovery_fields = []
    
    # From discovered filters - only for complex queries
    for filter_info in discovered_filters:
        field = filter_info.get("field")
        if field and field not in discovery_fields:
            discovery_fields.append(field)
    
    # From grouping
    if query_analysis.get("grouping"):
        grouping_field = query_analysis["grouping"]
        if grouping_field not in discovery_fields:
            discovery_fields.append(grouping_field)
    
    # From raw filters that might need field mapping
    for raw_filter in raw_filters:
        category = raw_filter.get("category")
        if category and category not in ["memory", "priority"]:  # Skip numeric categories
            discovery_fields.append(category)  # Will be mapped to actual field later
    
    # Final classification
    if is_simple and complexity_score == 0 and not discovery_fields:
        return {
            "complexity": "simple",
            "needs_value_discovery": False,
            "discovery_fields": [],
            "reasoning": f"Simple query detected: '{query}' - no filtering or grouping needed"
        }
    
    elif complexity_score <= 2 and len(discovery_fields) <= 2:
        return {
            "complexity": "moderate",
            "needs_value_discovery": True,
            "discovery_fields": discovery_fields,
            "reasoning": f"Moderate complexity: {complexity_score} indicators, {len(discovery_fields)} fields need discovery"
        }
    
    else:
        return {
            "complexity": "complex",
            "needs_value_discovery": True,
            "discovery_fields": discovery_fields,
            "reasoning": f"Complex query: {complexity_score} indicators, {len(discovery_fields)} fields need discovery"
        }

async def enhance_query_analysis_with_values(query_analysis: dict, class_name: str, class_fields: dict) -> dict:
    """
    **INTELLIGENT VALUE DISCOVERY ENHANCER**
    
    Enhances query analysis by discovering actual field values for fields that need it.
    Only runs when query complexity analysis determines it's needed.
    
    This is what makes the MCP truly intelligent - it can adapt to any field, any query.
    """
    enhanced_analysis = query_analysis.copy()
    
    # Get fields that need value discovery
    discovery_fields = []
    field_mappings = {}
    
    # From discovered filters - get actual field names, especially those marked for value discovery
    for filter_info in query_analysis.get("discovered_filters", []):
        field = filter_info.get("field")
        needs_discovery = filter_info.get("needs_value_discovery", False)
        if field and field in class_fields.get("field_names", []):
            if needs_discovery or field not in discovery_fields:
                discovery_fields.append(field)
    
    # From grouping - find actual field name
    if query_analysis.get("grouping"):
        grouping_term = query_analysis["grouping"]
        actual_field = find_semantically_similar_field(grouping_term, class_fields.get("field_names", []))
        if actual_field:
            discovery_fields.append(actual_field)
            field_mappings[grouping_term] = actual_field
    
    # From raw filters - map to actual fields and discover values
    for raw_filter in query_analysis.get("raw_filters", []):
        category = raw_filter.get("category")
        if category:
            # Map category to actual field
            mapped_filter = await map_filter_to_field(raw_filter, class_fields)
            if mapped_filter:
                field = mapped_filter["field"]
                if field not in discovery_fields:
                    discovery_fields.append(field)
                    field_mappings[category] = field
    
    # Now discover values for the identified fields
    enhanced_analysis["field_value_discovery"] = {}
    
    for field in discovery_fields:
        print(f"🔍 Discovering values for field: {field}")
        
        # Discover values for this field
        field_values = await discover_field_values(class_name, field, limit=50)
        
        enhanced_analysis["field_value_discovery"][field] = field_values
        
        # If values were discovered, enhance the filters
        if field_values["values"]:
            # Update discovered filters with better value mapping
            for filter_info in enhanced_analysis.get("discovered_filters", []):
                if filter_info.get("field") == field:
                    original_value = filter_info.get("value", "")
                    
                    # Try to find better matching value from discovered values
                    best_match = find_best_value_match(original_value, field_values["values"])
                    
                    if best_match and best_match != original_value:
                        filter_info["value"] = best_match
                        filter_info["value_source"] = "discovered"
                        filter_info["original_value"] = original_value
    
    # Update field mappings in analysis
    enhanced_analysis["field_mappings"] = field_mappings
    
    return enhanced_analysis

def find_best_value_match(search_value: str, available_values: list) -> str:
    """
    Find the best matching value from available values for a search term.
    Uses fuzzy matching to handle variations in user input.
    """
    if not available_values:
        return search_value
    
    search_lower = str(search_value).lower()
    
    # Exact match first
    for value in available_values:
        if str(value).lower() == search_lower:
            return value
    
    # Partial match
    for value in available_values:
        if search_lower in str(value).lower() or str(value).lower() in search_lower:
            return value
    
    # Fuzzy matching for common variations
    fuzzy_mappings = {
        "active": ["production", "enabled", "on", "running", "ongoing"],
        "inactive": ["obsolete", "disabled", "off", "stopped"],
        "new": ["pending", "draft", "created"],
        "closed": ["resolved", "completed", "done"],
        "open": ["active", "assigned", "in_progress", "ongoing", "new"]
    }
    
    for key, variations in fuzzy_mappings.items():
        if search_lower == key:
            for variation in variations:
                for value in available_values:
                    if variation in str(value).lower():
                        return value
    
    return search_value


# Comprehensive iTop Class Mapping for Smart Query Processing
ITOP_CLASS_TAXONOMY = {
    "SearchUseCases": [
      {
        "name": "Tickets",
        "classes": ["Ticket", "UserRequest", "Incident", "Problem", "Change"],
        "description": "ITSM ticket objects",
        "keywords": ["ticket", "tickets", "request", "requests", "issue", "issues", "incident", "incidents", "problem", "problems", "change", "changes", "support"]
      },
      {
        "name": "Change Requests",
        "classes": ["RoutineChange", "NormalChange", "ApprovedChange", "EmergencyChange"],
        "description": "Various types of change tickets",
        "keywords": ["change request", "change requests", "routine change", "normal change", "approved change", "emergency change"]
      },
      {
        "name": "PCs / End‑User Devices",
        "classes": ["PC", "PhysicalDevice"],
        "description": "Workstations and user-managed devices",
        "keywords": ["pc", "pcs", "computer", "computers", "desktop", "desktops", "laptop", "laptops", "workstation", "workstations"]
      },
      {
        "name": "Servers & Datacenter Devices",
        "classes": ["Server", "DatacenterDevice", "ConnectableCI"],
        "description": "Physical servers and datacenter assets",
        "keywords": ["server", "servers", "datacenter", "datacenter device", "connectable"]
      },
      {
        "name": "Virtual Machines",
        "classes": ["VirtualMachine", "Hypervisor"],
        "description": "Virtual infrastructure",
        "keywords": ["vm", "vms", "virtual machine", "virtual machines", "hypervisor", "hypervisors", "virtual"]
      },
      {
        "name": "Configuration Items",
        "classes": ["FunctionalCI"],
        "description": "Generic configuration item records",
        "keywords": ["ci", "configuration item", "functionalci"]
      },
      {
        "name": "Network Devices",
        "classes": ["NetworkDevice"],
        "description": "Routers, switches, firewalls, and the like",
        "keywords": ["network device", "router", "switch", "firewall", "network"]
      },
      {
        "name": "Racks, Locations & IPs",
        "classes": ["Rack", "Location", "PhysicalIP", "TapeLibrary"],
        "description": "Infrastructure placement and IP tracking",
        "keywords": ["rack", "location", "physical ip", "ip", "tape library"]
      }
    ],
    "PeopleAndOrganizations": [
      {
        "name": "People & Contacts",
        "classes": ["Person", "Contact"],
        "description": "Individual people and generic contacts",
        "keywords": ["person", "people", "contact", "contacts", "user", "users"]
      },
      {
        "name": "Teams & Organizations",
        "classes": ["Team", "Organization"],
        "description": "Groups or organizational entities",
        "keywords": ["team", "teams", "organization", "organizations", "org", "orgs"]
      }
    ],
    "ApplicationsAndServices": [
      {
        "name": "Applications & Software",
        "classes": ["ApplicationSolution", "SoftwareInstance", "Software", "SoftwarePatch", "Patch", "OSPatch"],
        "description": "Installed software, apps, and patches",
        "keywords": ["application", "applications", "software", "software instance", "patch", "os patch"]
      },
      {
        "name": "Services & SLAs",
        "classes": ["Service", "ServiceFamily", "ServiceSubcategory", "Contract", "ServiceSubcategory", "ServiceFamily", "SLA", "SLT", "CustomerContract", "ProviderContract"],
        "description": "Service entries and service agreements",
        "keywords": ["service", "services", "sla", "slas", "contract", "contracts"]
      }
    ],
    "LinkingClasses": [
      {
        "name": "Linking / Relationship Classes",
        "classes": [
          "lnkContactToTicket", "lnkDocumentToLicence", "lnkSoftwareInstanceToSoftwarePatch",
          "lnkFunctionalCIToTicket", "lnkVirtualDeviceToVolume", "lnkConnectableCIToNetworkDevice",
          "lnkPersonToTeam", "lnkSubnetToVLAN", "lnkGroupToCI", "lnkErrorToFunctionalCI",
          "lnkDocumentToError", "lnkContactToService", "lnkCustomerContractToService",
          "lnkCustomerContractToFunctionalCI", "lnkDocumentToTeam", "lnkNetworkDeviceToTeam",
          "lnkServerToTeam", "lnkFunctionalCIToProviderContract", "lnkFunctionalCIToService",
          "lnkFunctionalCIToTicket", "lnkDocumentToFunctionalCI", "lnkDocumentToSoftware",
          "lnkDocumentToPatch", "lnkContactToFunctionalCI", "lnkVirtualDeviceToVolume"
        ],
        "description": "Association/link tables between records",
        "keywords": ["link", "relationship", "lnk", "assoc", "association"]
      }
    ],
    "OperationalAndAudit": [
      {
        "name": "CMDB Change Logs",
        "classes": [
          "CMDBChange", "CMDBChangeOp", "CMDBChangeOpCreate", "CMDBChangeOpDelete",
          "CMDBChangeOpSetAttribute", "CMDBChangeOpSetAttributeCustomFields",
          "CMDBChangeOpSetAttributeLinks", "CMDBChangeOpSetAttributeLongText",
          "CMDBChangeOpSetAttributeHTML", "CMDBChangeOpSetAttributeURL",
          "CMDBChangeOpSetAttributeCaseLog", "CMDBChangeOpSetAttributeEncrypted",
          "CMDBChangeOpSetAttributeOneWayPassword", "CMDBChangeOpSetAttributeBlob",
          "CMDBChangeOpSetAttributeScalar"
        ],
        "description": "Detailed change tracking records",
        "keywords": ["cmdb", "change log", "audit"]
      },
      {
        "name": "Automation / Workflows / Notifications",
        "classes": ["Action", "ActionEmail", "ActionWebhook", "ActionSlackNotification", "Trigger", "TriggerOnObject", "TriggerOnObjectCreate", "TriggerOnStateChange", "TriggerOnPortalUpdate", "Event", "EventNotification", "EventWebhook"],
        "description": "Workflow actions, triggers, and events",
        "keywords": ["action", "trigger", "workflow", "event", "notification", "webhook"]
      },
      {
        "name": "Sync & Background Tasks",
        "classes": ["SynchroDataSource", "SynchroReplica", "SynchroAttribute", "SynchroAttExtKey", "SynchroAttLinkSet", "SynchroLog", "AsyncTask", "AsyncSendEmail", "BackgroundTask", "BulkExportResult"],
        "description": "External sync, jobs, and export results",
        "keywords": ["sync", "background", "task", "export", "async"]
      }
    ],
    "SecurityAndUI": [
      {
        "name": "Users & Profiles",
        "classes": ["User", "UserLocal", "UserExternal", "UserInternal", "UserLDAP", "UserToken", "PersonalToken", "URP_Profiles", "URP_UserOrg", "URP_UserProfile"],
        "description": "Authentication and user metadata",
        "keywords": ["user", "users", "profile", "profiles", "authentication", "token", "ldap", "urp"]
      },
      {
        "name": "UI Dashboard / Extensions",
        "classes": ["ModuleInstallation", "ExtensionInstallation", "UserDashboard", "Shortcut", "ShortcutOQL", "Query", "QueryOQL"],
        "description": "Modules, UI elements, and query definitions",
        "keywords": ["dashboard", "shortcut", "query", "module", "extension"]
      }
    ],
    "StorageAndDocuments": [
      {
        "name": "Documents & Attachments",
        "classes": ["Document", "DocumentFile", "DocumentNote", "DocumentWeb", "Attachment"],
        "description": "Stored documents and attachments",
        "keywords": ["document", "documents", "attachment", "attachments", "file", "files"]
      },
      {
        "name": "Storage Config",
        "classes": ["KeyValueStore", "DBProperty", "TemporaryObjectDescriptor"],
        "description": "System storage and config entries",
        "keywords": ["key", "store", "config", "dbproperty", "temporary"]
      }
    ],
    "InfrastructureMisc": [
      {
        "name": "Misc Infrastructure Tools",
        "classes": ["Typology", "Brand", "ContactType", "ContractType", "DocumentType", "IOSVersion", "Model", "OCSAssetCategory", "OCSSoftwareCategory", "OSFamily", "OSVersion", "RemoteApplicationType", "RemoteiTopConnectionToken", "RemoteApplicationConnection", "RemoteiTopConnection", "WebApplication", "DeliveryModel", "NAS", "StorageSystem", "SoftwareLicence", "Licence", "OSLicence", "CustomerContract", "ProviderContract", "ServiceFamily", "ServiceSubcategory", "Tape", "NASFileSystem", "LogicalVolume"],
        "description": "Various infra/categorization/config classes",
        "keywords": ["typology", "brand", "model", "license", "contract", "nas", "filesystem", "delivery", "webapp"]
      }
    ]
  }
# Cache for discovered class fields
_CLASS_FIELDS_CACHE = {}

async def discover_class_fields(class_name: str) -> dict:
    """
    Dynamically discover all available fields for a given iTop class.
    Returns ONLY the raw field names and sample values - NO HARDCODED CATEGORIZATION.
    Uses caching to avoid repeated API calls.
    """
    if class_name in _CLASS_FIELDS_CACHE:
        return _CLASS_FIELDS_CACHE[class_name]
    
    try:
        client = get_itop_client()
        
        # Get one object with all fields to discover the schema
        operation_data = {
            "operation": "core/get",
            "class": class_name,
            "key": f"SELECT {class_name}",
            "output_fields": "*",
            "limit": 1
        }
        
        result = await client.make_request(operation_data)
        
        if result.get("code") == 0 and result.get("objects"):
            # Extract field schema from the first object
            first_obj = next(iter(result["objects"].values()))
            if first_obj.get("code") == 0:
                fields = first_obj.get("fields", {})
                
                # Store ONLY raw field discovery - let AI decide what to display
                field_schema = {
                    "field_names": list(fields.keys()),
                    "sample_values": {k: str(v)[:100] if v else "" for k, v in fields.items()},
                    "total_fields": len(fields),
                    "key_fields": _identify_key_fields(fields),
                    "display_fields": _identify_display_fields(fields)
                }
                
                _CLASS_FIELDS_CACHE[class_name] = field_schema
                return field_schema
    
    except Exception as e:
        # Return empty schema if discovery fails
        return {
            "field_names": [],
            "sample_values": {},
            "total_fields": 0,
            "key_fields": [],
            "display_fields": []
        }
    
    return _CLASS_FIELDS_CACHE.get(class_name, {})


def _identify_key_fields(fields: dict) -> list:
    """Identify the most important fields for summary display"""
    priority_indicators = [
        "name", "friendlyname", "title", "status", "id", "ref", 
        "description", "organization_name", "org_name", "caller_name"
    ]
    
    key_fields = []
    for indicator in priority_indicators:
        if indicator in fields and fields[indicator]:
            key_fields.append(indicator)
    
    return key_fields[:5]  # Top 5 key fields


def _identify_display_fields(fields: dict) -> list:
    """Identify the best fields for table/summary display"""
    # Skip very long text fields, internal IDs, and empty fields
    skip_patterns = ["_id", "_list", "html", "description", "solution", "log"]
    
    display_fields = []
    for field_name, field_value in fields.items():
        if (field_value and 
            not any(pattern in field_name.lower() for pattern in skip_patterns) and
            len(str(field_value)) < 200):  # Skip very long values
            display_fields.append(field_name)
    
    return display_fields[:8]  # Top 8 display fields

def smart_class_detection(query: str) -> tuple[str, float, dict]:
    """
    Returns:
        tuple: (best_class_name, confidence_score, query_analysis)
    """
    query_lower = query.lower()
    best_matches = []
    
    # SPECIAL CASE 1: Change requests should use Change class (CHECK FIRST!)
    change_patterns = ["change request", "change requests"]
    for pattern in change_patterns:
        if pattern in query_lower:
            return "Change", 0.95, {"action": "list", "time_analysis": True}
    
    # SPECIAL CASE 2: SLA/support ticket queries should use UserRequest  
    sla_patterns = ["sla", "support ticket", "support tickets", "sla issues", "with sla"]
    for pattern in sla_patterns:
        if pattern in query_lower and "change" not in query_lower:
            # Force UserRequest for SLA queries (but not for change requests)
            return "UserRequest", 0.95, {"action": "list", "time_analysis": True}
    
    # Search through all categories and classes
    for category_list in ITOP_CLASS_TAXONOMY.values():
        for category in category_list:
            for class_name in category["classes"]:
                score = 0
                
                # Direct class name match (high score)
                if class_name.lower() in query_lower:
                    score += 50
                
                # Keyword matching
                for keyword in category.get("keywords", []):
                    if keyword in query_lower:
                        score += len(keyword.split()) * 10  # Multi-word keywords get higher scores
                
                # Pattern matching for specific query types
                if score > 0:
                    best_matches.append((class_name, score, category))
    
    # Sort by score and return the best match
    best_matches.sort(key=lambda x: x[1], reverse=True)
    
    if best_matches:
        best_class, best_score, best_category = best_matches[0]
        
        # Analyze query for additional parameters
        query_analysis = analyze_query_intent(query, best_class)
        
        # Normalize confidence score (0-1)
        confidence = min(best_score / 100.0, 1.0)
        
        return best_class, confidence, query_analysis
    
    # Default fallback
    return "UserRequest", 0.1, {"action": "list", "filters": []}

def analyze_query_intent_with_schema(query: str, class_name: str, class_fields: dict) -> dict:
    """
    Analyze the query to extract intent, filters, and desired actions using actual schema knowledge.
    This is the NEW improved version that uses discovered fields for better mapping.
    """
    query_lower = query.lower()
    available_fields = class_fields.get("field_names", [])
    
    analysis = {
        "action": "list",  # Default action
        "raw_filters": [],  # Raw filter terms to be mapped dynamically
        "requested_fields": [],  # Fields specifically requested in the query
        "grouping": None,
        "sorting": None,
        "format_preference": "detailed",
        "time_analysis": False,
        "comparison": False,
        "discovered_filters": []  # NEW: Pre-mapped filters using schema
    }
    
    # Detect action type (same as before)
    if any(word in query_lower for word in ["count", "how many", "number of"]):
        analysis["action"] = "count"
        analysis["format_preference"] = "summary"
    elif any(word in query_lower for word in ["compare", "vs", "versus", "compared to"]):
        analysis["action"] = "compare"
        analysis["comparison"] = True
        analysis["format_preference"] = "table"
        
        # Detect multi-query patterns like "closed vs open", "active vs inactive"
        if " vs " in query_lower or " versus " in query_lower:
            vs_parts = query_lower.replace(" versus ", " vs ").split(" vs ")
            if len(vs_parts) == 2:
                analysis["comparison_values"] = [vs_parts[0].strip().split()[-1], vs_parts[1].strip().split()[0]]
                analysis["needs_multi_query"] = True
    elif any(word in query_lower for word in ["stats", "statistics", "breakdown", "summary", "based stats", "by status", "group by"]):
        analysis["action"] = "statistics"
        analysis["format_preference"] = "table"
    elif any(word in query_lower for word in ["list", "show", "get", "find"]):
        analysis["action"] = "list"
    
    # NEW: Smart field-aware filtering using discovered schema
    discovered_filters = extract_filters_with_schema(query_lower, available_fields)
    analysis["discovered_filters"] = discovered_filters
    
    # Also keep the old system for backward compatibility
    raw_filters = extract_filter_terms_from_query(query_lower)
    analysis["raw_filters"] = raw_filters
    
    # Detect grouping with schema awareness
    if "by" in query_lower:
        parts = query_lower.split("by")
        if len(parts) > 1:
            group_part = parts[-1].strip()
            group_words = group_part.split()
            if group_words:
                # Try to find actual field that matches grouping intent
                potential_group_field = find_semantically_similar_field(group_words[0], class_fields.get("field_names", []))
                analysis["grouping"] = potential_group_field or group_words[0]
    elif "based" in query_lower and "stats" in query_lower:
        # Handle "status based stats" type queries
        if "status" in query_lower:
            status_fields = [f for f in available_fields if "status" in f.lower()]
            if status_fields:
                analysis["grouping"] = status_fields[0]  # Use first status field found
    
    # Detect time-based analysis with schema awareness
    if any(word in query_lower for word in ["on time", "late", "overdue", "sla", "deadline"]):
        analysis["time_analysis"] = True
        # Look for actual SLA-related fields in the schema
        sla_fields = [f for f in available_fields if any(sla_term in f.lower() for sla_term in ["sla", "deadline", "due", "timeout"])]
        if sla_fields:
            analysis["sla_fields"] = sla_fields
    
    return analysis

def extract_filters_with_schema(query_lower: str, available_fields: list) -> list:
    """
    NEW: Extract filters using actual schema knowledge for much better accuracy.
    Now also detects comparison patterns like "closed vs open".
    """
    filters = []
    
    # Detect comparison patterns first (e.g., "closed vs open", "ongoing vs resolved")
    comparison_patterns = [
        r'\b(\w+)\s+vs\s+(\w+)\b',
        r'\b(\w+)\s+versus\s+(\w+)\b',
        r'\b(\w+)\s+compared?\s+to\s+(\w+)\b'
    ]
    
    comparison_values = []
    for pattern in comparison_patterns:
        matches = re.findall(pattern, query_lower)
        for match in matches:
            comparison_values.extend(match)
    
    if comparison_values:
        print(f"🔍 Detected comparison values: {comparison_values}")
        
        # Find the best field for these comparison values
        status_fields = [f for f in available_fields if "status" in f.lower() or "state" in f.lower()]
        best_field = status_fields[0] if status_fields else "status"
        
        # Create filters for each comparison value
        for value in comparison_values:
            filters.append({
                "field": best_field,
                "operator": "=",
                "value": value,
                "confidence": "medium",
                "source": "comparison_detection",
                "is_comparison_value": True,  # Mark as comparison value for multi-query
                "needs_value_discovery": True,
                "assume_value": False
            })
    
    # Status filtering - find actual status fields
    status_fields = [f for f in available_fields if "status" in f.lower() or "state" in f.lower()]
    status_terms = ["new", "assigned", "pending", "resolved", "closed", "open", "ongoing", "active", "inactive", "production", "obsolete"]
    
    # Skip status terms if they're already handled by comparison detection
    handled_terms = set(comparison_values)
    
    for term in status_terms:
        if term in query_lower and term not in handled_terms and status_fields:
            # DON'T assume the value exists - just mark the field for discovery
            filters.append({
                "field": status_fields[0],  # Use the first/best status field
                "operator": "=",
                "value": term,
                "confidence": "low",  # Very low confidence since we haven't verified the value exists
                "source": "schema_aware",
                "needs_value_discovery": True,  # MUST discover actual values first
                "assume_value": False  # Don't use this filter until values are discovered
            })
    
    # OS filtering - find actual OS fields
    os_fields = [f for f in available_fields if any(os_term in f.lower() for os_term in ["os", "operating", "system", "platform", "osfamily", "osversion"])]
    os_terms = ["linux", "windows", "ubuntu", "centos", "redhat", "debian", "fedora", "macos"]
    
    for term in os_terms:
        if term in query_lower and os_fields:
            # Prefer family fields for OS family terms
            family_fields = [f for f in os_fields if "family" in f.lower()]
            best_field = family_fields[0] if family_fields else os_fields[0]
            filters.append({
                "field": best_field,
                "operator": "LIKE",
                "value": f"%{term}%",
                "confidence": "high",
                "source": "schema_aware"
            })
    
    # Memory/RAM filtering - find actual memory fields
    memory_fields = [f for f in available_fields if any(mem_term in f.lower() for mem_term in ["ram", "memory", "mem"])]
    ram_pattern = r'(\d+)\s*(gb|mb)\s*(ram|memory)'
    ram_match = re.search(ram_pattern, query_lower)
    if ram_match and memory_fields:
        amount = int(ram_match.group(1))
        unit = ram_match.group(2)
        amount_mb = amount * 1024 if unit == "gb" else amount
        
        operator = ">"
        if "less than" in query_lower or "under" in query_lower or "below" in query_lower:
            operator = "<"
        elif "at least" in query_lower:
            operator = ">="
        elif "at most" in query_lower:
            operator = "<="
            
        filters.append({
            "field": memory_fields[0],
            "operator": operator,
            "value": amount_mb,
            "confidence": "high",
            "source": "schema_aware"
        })
    
    # Organization/Team/Service filtering - find relationship fields
    relationship_terms = {
        "organization": ["org", "company", "organization"],
        "team": ["team", "group"],
        "service": ["service", "application", "app"],
        "caller": ["caller", "user", "person"],
        "agent": ["agent", "assignee", "owner"]
    }
    
    for rel_type, rel_keywords in relationship_terms.items():
        rel_fields = [f for f in available_fields if any(keyword in f.lower() for keyword in rel_keywords)]
        if rel_fields:
            # Look for mentions of specific names after these keywords
            for keyword in rel_keywords:
                if keyword in query_lower:
                    # Extract potential names after the keyword
                    parts = query_lower.split(keyword)
                    if len(parts) > 1:
                        after_keyword = parts[1].strip()
                        words = after_keyword.split()
                        if words and len(words[0]) > 2:  # Reasonable name length
                            name_field = None
                            id_field = None
                            for field in rel_fields:
                                if field.endswith("_name"):
                                    name_field = field
                                elif field.endswith("_id"):
                                    id_field = field
                            
                            best_field = name_field or id_field or rel_fields[0]
                            filters.append({
                                "field": best_field,
                                "operator": "LIKE",
                                "value": f"%{words[0]}%",
                                "confidence": "medium",
                                "source": "schema_aware"
                            })
    
    return filters

def analyze_query_intent(query: str, class_name: str) -> dict:
    """
    Analyze the query to extract intent, filters, and desired actions.
    This function now extracts raw filter terms without hardcoded field mappings.
    """
    query_lower = query.lower()
    analysis = {
        "action": "list",  # Default action
        "raw_filters": [],  # Raw filter terms to be mapped dynamically
        "requested_fields": [],  # Fields specifically requested in the query
        "grouping": None,
        "sorting": None,
        "format_preference": "detailed",
        "time_analysis": False,
        "comparison": False
    }
    
    # Detect action type
    if any(word in query_lower for word in ["count", "how many", "number of"]):
        analysis["action"] = "count"
        analysis["format_preference"] = "summary"
    elif any(word in query_lower for word in ["compare", "vs", "versus", "compared to"]):
        analysis["action"] = "compare"
        analysis["comparison"] = True
        analysis["format_preference"] = "table"
    elif any(word in query_lower for word in ["stats", "statistics", "breakdown", "summary"]):
        analysis["action"] = "statistics"
        analysis["format_preference"] = "table"
    elif any(word in query_lower for word in ["list", "show", "get", "find"]):
        analysis["action"] = "list"
    
    # Extract raw filter terms from the query
    raw_filters = extract_filter_terms_from_query(query_lower)
    analysis["raw_filters"] = raw_filters
    
    # Detect grouping
    if "by" in query_lower:
        # Extract what to group by
        parts = query_lower.split("by")
        if len(parts) > 1:
            group_part = parts[-1].strip()
            # Extract the first meaningful word after "by"
            group_words = group_part.split()
            if group_words:
                analysis["grouping"] = group_words[0]
    
    # Detect time-based analysis
    if any(word in query_lower for word in ["on time", "late", "overdue", "sla", "deadline"]):
        analysis["time_analysis"] = True
    
    return analysis

def extract_filter_terms_from_query(query_lower: str) -> list:
    """
    Extract filter terms from natural language query.
    Returns a list of dictionaries with filter information.
    """
    filters = []
    
    # Status-related terms
    status_terms = {
        "new": {"term": "new", "category": "status"},
        "assigned": {"term": "assigned", "category": "status"},
        "pending": {"term": "pending", "category": "status"},
        "resolved": {"term": "resolved", "category": "status"},
        "closed": {"term": "closed", "category": "status"},
        "open": {"term": "open", "category": "status"},
        "ongoing": {"term": "ongoing", "category": "status"},
        "active": {"term": "active", "category": "status"},
        "inactive": {"term": "inactive", "category": "status"},
        "production": {"term": "production", "category": "status"},
        "obsolete": {"term": "obsolete", "category": "status"}
    }
    
    # OS-related terms
    os_terms = {
        "linux": {"term": "linux", "category": "os"},
        "windows": {"term": "windows", "category": "os"},
        "ubuntu": {"term": "ubuntu", "category": "os"},
        "centos": {"term": "centos", "category": "os"},
        "redhat": {"term": "redhat", "category": "os"}
    }
    
    # Priority/urgency terms
    priority_terms = {
        "high": {"term": "high", "category": "priority"},
        "medium": {"term": "medium", "category": "priority"},
        "low": {"term": "low", "category": "priority"},
        "urgent": {"term": "urgent", "category": "priority"},
        "critical": {"term": "critical", "category": "priority"}
    }
    
    # Null/empty checks
    null_terms = ["null", "empty", "without", "missing", "no ", "blank"]
    
    # Check for status terms
    for term, info in status_terms.items():
        if term in query_lower:
            filters.append({
                "search_term": term,
                "category": info["category"],
                "operator": "=",
                "value": info["term"]
            })
    
    # Check for OS terms
    for term, info in os_terms.items():
        if term in query_lower:
            filters.append({
                "search_term": term,
                "category": info["category"],
                "operator": "LIKE",
                "value": f"%{info['term']}%"
            })
    
    # Check for priority terms
    for term, info in priority_terms.items():
        if term in query_lower:
            filters.append({
                "search_term": term,
                "category": info["category"],
                "operator": "=",
                "value": info["term"]
            })
    
    # Check for RAM/Memory constraints
    import re
    ram_pattern = r'(\d+)\s*(gb|mb)\s*(ram|memory)'
    ram_match = re.search(ram_pattern, query_lower)
    if ram_match:
        amount = int(ram_match.group(1))
        unit = ram_match.group(2)
        # Convert to MB for consistency
        if unit == "gb":
            amount_mb = amount * 1024
        else:
            amount_mb = amount
            
        # Determine operator based on context
        operator = "<"
        if "more than" in query_lower or "greater than" in query_lower or "above" in query_lower:
            operator = ">"
        elif "less than" in query_lower or "under" in query_lower or "below" in query_lower:
            operator = "<"
        elif "at least" in query_lower:
            operator = ">="
        elif "at most" in query_lower:
            operator = "<="
            
        filters.append({
            "search_term": f"{ram_match.group(1)} {unit}",
            "category": "memory",
            "operator": operator,
            "value": amount_mb
        })
    
    # Check for null/empty field queries
    for null_term in null_terms:
        if null_term in query_lower:
            # Try to identify what field should be null
            context_words = query_lower.split()
            null_index = -1
            for i, word in enumerate(context_words):
                if null_term in word:
                    null_index = i
                    break
            
            if null_index >= 0:
                # Look for field indicators nearby
                search_range = context_words[max(0, null_index-2):min(len(context_words), null_index+3)]
                field_indicators = ["service", "category", "organization", "team", "agent", "caller"]
                
                for indicator in field_indicators:
                    if indicator in " ".join(search_range):
                        filters.append({
                            "search_term": f"{null_term} {indicator}",
                            "category": indicator,
                            "operator": "IS NULL",
                            "value": None
                        })
                        break
    
    return filters



async def map_filter_to_field(filter_info: dict, class_fields: dict) -> dict:
    """
    Use dynamic field mapping to find the best field match for a filter term.
    Uses only dynamically discovered fields without hardcoded categorization.
    """
    search_term = filter_info["search_term"]
    category = filter_info["category"]
    operator = filter_info["operator"]
    value = filter_info["value"]
    
    available_fields = class_fields.get("field_names", [])
    if not available_fields:
        return None
    
    # Dynamic field mapping logic - no hardcoded categories
    best_field = None
    
    if category == "status":
        # Look for fields containing "status" or "state"
        for field in available_fields:
            field_lower = field.lower()
            if "status" in field_lower or "state" in field_lower:
                best_field = field
                break
    
    elif category == "os":
        # Look for OS-related fields
        os_candidates = []
        for field in available_fields:
            field_lower = field.lower()
            if any(term in field_lower for term in ["os", "operating", "system", "platform", "osfamily", "osversion"]):
                os_candidates.append(field)
        
        # Prefer osfamily_name for OS family terms, then other OS fields
        if os_candidates:
            family_fields = [f for f in os_candidates if "family" in f.lower()]
            if family_fields:
                best_field = family_fields[0]
            else:
                best_field = min(os_candidates, key=len)
    
    elif category == "memory":
        # Look for memory/RAM-related fields
        memory_candidates = []
        for field in available_fields:
            field_lower = field.lower()
            if any(term in field_lower for term in ["ram", "memory", "mem"]):
                memory_candidates.append(field)
        
        if memory_candidates:
            best_field = min(memory_candidates, key=len)
    
    elif category == "priority":
        # Look for priority/urgency fields
        priority_candidates = []
        for field in available_fields:
            field_lower = field.lower()
            if any(term in field_lower for term in ["priority", "urgency"]):
                priority_candidates.append(field)
        
        if priority_candidates:
            best_field = min(priority_candidates, key=len)
    
    elif category in ["service", "organization", "team", "agent", "caller", "category"]:
        # Look for relationship fields
        relationship_candidates = []
        for field in available_fields:
            field_lower = field.lower()
            # Look for exact match first
            if category in field_lower:
                relationship_candidates.append(field)
            # Also look for ID versions
            elif f"{category}_id" in field_lower:
                relationship_candidates.append(field)
        
        if relationship_candidates:
            # Prefer ID fields for relationships when doing NULL checks
            if operator == "IS NULL":
                id_fields = [f for f in relationship_candidates if "_id" in f.lower()]
                if id_fields:
                    best_field = id_fields[0]
                else:
                    best_field = relationship_candidates[0]
            else:
                best_field = relationship_candidates[0]
    
    # If no specific mapping found, try semantic similarity
    if not best_field:
        best_field = find_semantically_similar_field(search_term, available_fields)
    
    if best_field:
        return {
            "field": best_field,
            "operator": operator,
            "value": value,
            "original_term": search_term
=======

def _analyze_field_values(values: list, field_name: str) -> dict:
    """
    Analyze field values to determine type, patterns, and confidence.
    This helps the AI understand what kind of field it's working with.
    """
    if not values:
        return {"type": "unknown", "pattern": "", "confidence": 0}
    
    field_lower = field_name.lower()
    
    # Determine field type based on values and field name
    field_type = "text"  # default
    pattern = ""
    confidence = 0.5
    
    # Check for numeric values
    numeric_count = 0
    for value in values:
        try:
            float(value)
            numeric_count += 1
        except ValueError:
            pass
    
    if numeric_count > len(values) * 0.8:
        field_type = "numeric"
        confidence = 0.9
    
    # Check for boolean-like values
    boolean_indicators = {"yes", "no", "true", "false", "1", "0", "on", "off", "enabled", "disabled"}
    if all(value.lower() in boolean_indicators for value in values):
        field_type = "boolean"
        confidence = 0.95
    
    # Check for date patterns
    date_patterns = [
        r'\d{4}-\d{2}-\d{2}',  # YYYY-MM-DD
        r'\d{2}/\d{2}/\d{4}',  # MM/DD/YYYY
        r'\d{4}-\d{2}-\d{2} \d{2}:\d{2}:\d{2}'  # YYYY-MM-DD HH:MM:SS
    ]
    
    date_matches = 0
    for value in values:
        for pattern_regex in date_patterns:
            if re.match(pattern_regex, value):
                date_matches += 1
                break
    
    if date_matches > len(values) * 0.7:
        field_type = "date"
        confidence = 0.9
    
    # Check for enumeration (limited unique values)
    if len(set(values)) <= 20 and len(values) > 10:
        field_type = "enum"
        confidence = 0.8
        pattern = f"enum({len(set(values))} unique values)"
    
    # Field name analysis for additional confidence
    if any(indicator in field_lower for indicator in ["status", "state", "type", "priority", "level"]):
        field_type = "enum"
        confidence = min(confidence + 0.2, 1.0)
    
    if any(indicator in field_lower for indicator in ["date", "time", "created", "modified", "updated"]):
        field_type = "date"
        confidence = min(confidence + 0.2, 1.0)
    
    if any(indicator in field_lower for indicator in ["id", "count", "number", "size", "amount"]):
        field_type = "numeric"
        confidence = min(confidence + 0.2, 1.0)
    
    return {
        "type": field_type,
        "pattern": pattern,
        "confidence": confidence
    }

def classify_query_complexity(query: str, query_analysis: dict) -> dict:
    """
    **QUERY INTELLIGENCE CLASSIFIER**
    
    Determines whether a query is simple (list all) or complex (needs value discovery).
    This is the key function that prevents over-processing simple queries.
    
    Returns:
        dict: {
            "complexity": "simple|moderate|complex",
            "needs_value_discovery": bool,
            "discovery_fields": [list of fields that need value discovery],
            "reasoning": "explanation of classification"
        }
    """
    query_lower = query.lower()
    
    # Simple query indicators
    simple_indicators = [
        "list all", "show all", "get all", "display all",
        "list", "show", "get", "display", "fetch",
        "what are", "give me"
    ]
    
    # Complex query indicators
    complex_indicators = [
        "where", "with", "having", "filter", "only",
        "by status", "by type", "by priority", "by organization",
        "count by", "group by", "breakdown by",
        "running", "using", "containing", "matching",
        "more than", "less than", "greater than", "equal to",
        "in", "not in", "between"
    ]
    
    # Check for simple patterns first
    is_simple = False
    for indicator in simple_indicators:
        if indicator in query_lower:
            # Check if it's truly simple (no additional complexity)
            remaining_query = query_lower.replace(indicator, "").strip()
            if len(remaining_query.split()) <= 3:  # e.g., "list all servers"
                is_simple = True
                break
    
    # Check for complex patterns
    complexity_score = 0
    detected_complex_indicators = []
    
    for indicator in complex_indicators:
        if indicator in query_lower:
            complexity_score += 1
            detected_complex_indicators.append(indicator)
    
    # Analyze discovered filters from query analysis
    discovered_filters = query_analysis.get("discovered_filters", [])
    raw_filters = query_analysis.get("raw_filters", [])
    
    # Determine fields that need value discovery
    discovery_fields = []
    
    # From discovered filters - only for complex queries
    for filter_info in discovered_filters:
        field = filter_info.get("field")
        if field and field not in discovery_fields:
            discovery_fields.append(field)
    
    # From grouping
    if query_analysis.get("grouping"):
        grouping_field = query_analysis["grouping"]
        if grouping_field not in discovery_fields:
            discovery_fields.append(grouping_field)
    
    # From raw filters that might need field mapping
    for raw_filter in raw_filters:
        category = raw_filter.get("category")
        if category and category not in ["memory", "priority"]:  # Skip numeric categories
            discovery_fields.append(category)  # Will be mapped to actual field later
    
    # Final classification
    if is_simple and complexity_score == 0 and not discovery_fields:
        return {
            "complexity": "simple",
            "needs_value_discovery": False,
            "discovery_fields": [],
            "reasoning": f"Simple query detected: '{query}' - no filtering or grouping needed"
        }
    
    elif complexity_score <= 2 and len(discovery_fields) <= 2:
        return {
            "complexity": "moderate",
            "needs_value_discovery": True,
            "discovery_fields": discovery_fields,
            "reasoning": f"Moderate complexity: {complexity_score} indicators, {len(discovery_fields)} fields need discovery"
        }
    
    else:
        return {
            "complexity": "complex",
            "needs_value_discovery": True,
            "discovery_fields": discovery_fields,
            "reasoning": f"Complex query: {complexity_score} indicators, {len(discovery_fields)} fields need discovery"
        }

async def enhance_query_analysis_with_values(query_analysis: dict, class_name: str, class_fields: dict) -> dict:
    """
    **INTELLIGENT VALUE DISCOVERY ENHANCER**
    
    Enhances query analysis by discovering actual field values for fields that need it.
    Only runs when query complexity analysis determines it's needed.
    
    This is what makes the MCP truly intelligent - it can adapt to any field, any query.
    """
    enhanced_analysis = query_analysis.copy()
    
    # Get fields that need value discovery
    discovery_fields = []
    field_mappings = {}
    
    # From discovered filters - get actual field names, especially those marked for value discovery
    for filter_info in query_analysis.get("discovered_filters", []):
        field = filter_info.get("field")
        needs_discovery = filter_info.get("needs_value_discovery", False)
        if field and field in class_fields.get("field_names", []):
            if needs_discovery or field not in discovery_fields:
                discovery_fields.append(field)
    
    # From grouping - find actual field name
    if query_analysis.get("grouping"):
        grouping_term = query_analysis["grouping"]
        actual_field = find_semantically_similar_field(grouping_term, class_fields.get("field_names", []))
        if actual_field:
            discovery_fields.append(actual_field)
            field_mappings[grouping_term] = actual_field
    
    # From raw filters - map to actual fields and discover values
    for raw_filter in query_analysis.get("raw_filters", []):
        category = raw_filter.get("category")
        if category:
            # Map category to actual field
            mapped_filter = await map_filter_to_field(raw_filter, class_fields)
            if mapped_filter:
                field = mapped_filter["field"]
                if field not in discovery_fields:
                    discovery_fields.append(field)
                    field_mappings[category] = field
    
    # Now discover values for the identified fields
    enhanced_analysis["field_value_discovery"] = {}
    
    for field in discovery_fields:
        print(f"🔍 Discovering values for field: {field}")
        
        # Discover values for this field
        field_values = await discover_field_values(class_name, field, limit=50)
        
        enhanced_analysis["field_value_discovery"][field] = field_values
        
        # If values were discovered, enhance the filters
        if field_values["values"]:
            # Update discovered filters with better value mapping
            for filter_info in enhanced_analysis.get("discovered_filters", []):
                if filter_info.get("field") == field:
                    original_value = filter_info.get("value", "")
                    
                    # Try to find better matching value from discovered values
                    best_match = find_best_value_match(original_value, field_values["values"])
                    
                    if best_match and best_match != original_value:
                        filter_info["value"] = best_match
                        filter_info["value_source"] = "discovered"
                        filter_info["original_value"] = original_value
    
    # Update field mappings in analysis
    enhanced_analysis["field_mappings"] = field_mappings
    
    return enhanced_analysis

def find_best_value_match(search_value: str, available_values: list) -> str:
    """
    Find the best matching value from available values for a search term.
    Uses fuzzy matching to handle variations in user input.
    """
    if not available_values:
        return search_value
    
    search_lower = str(search_value).lower()
    
    # Exact match first
    for value in available_values:
        if str(value).lower() == search_lower:
            return value
    
    # Partial match
    for value in available_values:
        if search_lower in str(value).lower() or str(value).lower() in search_lower:
            return value
    
    # Fuzzy matching for common variations
    fuzzy_mappings = {
        "active": ["production", "enabled", "on", "running", "ongoing"],
        "inactive": ["obsolete", "disabled", "off", "stopped"],
        "new": ["pending", "draft", "created"],
        "closed": ["resolved", "completed", "done"],
        "open": ["active", "assigned", "in_progress", "ongoing", "new"]
    }
    
    for key, variations in fuzzy_mappings.items():
        if search_lower == key:
            for variation in variations:
                for value in available_values:
                    if variation in str(value).lower():
                        return value
    
    return search_value


# Comprehensive iTop Class Mapping for Smart Query Processing
ITOP_CLASS_TAXONOMY = {
    "SearchUseCases": [
        {
            "name": "Tickets",
            "classes": ["Ticket", "UserRequest", "Incident", "Problem", "Change"],
            "description": "ITSM ticket objects",
            "keywords": ["ticket", "tickets", "request", "requests", "issue", "issues", "incident", "incidents", "problem", "problems", "change", "changes"]
        },
        {
            "name": "Change Requests", 
            "classes": ["Change", "RoutineChange", "NormalChange", "ApprovedChange", "EmergencyChange"],
            "description": "Various change ticket types",
            "keywords": ["change", "changes", "change request", "change requests", "routine change", "normal change", "emergency change"]
        },
        {
            "name": "PCs",
            "classes": ["PC", "PhysicalDevice"],
            "description": "End-user devices", 
            "keywords": ["pc", "pcs", "computer", "computers", "desktop", "desktops", "laptop", "laptops", "workstation", "workstations"]
        },
        {
            "name": "Servers",
            "classes": ["Server", "DatacenterDevice", "ConnectableCI"],
            "description": "Server and datacenter hardware",
            "keywords": ["server", "servers", "datacenter", "datacenter device", "connectable"]
        },
        {
            "name": "Virtual Machines",
            "classes": ["VirtualMachine", "Hypervisor"],
            "description": "Virtual infrastructure",
            "keywords": ["vm", "vms", "virtual machine", "virtual machines", "hypervisor", "hypervisors", "virtual"]
        },
        {
            "name": "People and Contacts",
            "classes": ["Person", "Contact", "Team", "Organization"],
            "description": "User and organizational entities",
            "keywords": ["person", "people", "contact", "contacts", "user", "users", "team", "teams", "organization", "organizations", "org", "orgs"]
        }
    ],
    "InternalOperational": [
        {
            "name": "Auditing / Change Logs",
            "classes": [
                "CMDBChange", "CMDBChangeOp", "CMDBChangeOpCreate", "CMDBChangeOpDelete",
                "CMDBChangeOpSetAttribute", "CMDBChangeOpSetAttributeCustomFields",
                "CMDBChangeOpSetAttributeLinks", "CMDBChangeOpSetAttributeLongText",
                "CMDBChangeOpSetAttributeHTML", "CMDBChangeOpSetAttributeURL",
                "CMDBChangeOpSetAttributeCaseLog", "CMDBChangeOpSetAttributeEncrypted",
                "CMDBChangeOpSetAttributeOneWayPassword", "CMDBChangeOpSetAttributeBlob",
                "CMDBChangeOpSetAttributeScalar"
            ],
            "description": "Detailed change operations and history tracking",
            "keywords": ["audit", "auditing", "change log", "change logs", "history", "tracking", "cmdb change"]
        },
        {
            "name": "Automation / Rules",
            "classes": [
                "Action", "ActionEmail", "ActionWebhook", "ActionSlackNotification",
                "Trigger", "TriggerOnObject", "TriggerOnObjectCreate", "TriggerOnStateChange",
                "TriggerOnPortalUpdate", "Event", "EventNotification", "EventWebhook"
            ],
            "description": "Workflow, triggers, and notification mechanisms",
            "keywords": ["action", "actions", "trigger", "triggers", "automation", "workflow", "notification", "webhook"]
        }
    ],
    "SecurityAndUser": [
        {
            "name": "Users & Profiles",
            "classes": [
                "User", "UserLocal", "UserExternal", "UserInternal", "UserLDAP",
                "UserToken", "PersonalToken", "URP_Profiles", "URP_UserOrg", "URP_UserProfile"
            ],
            "description": "Authentication, user metadata, and profiles",
            "keywords": ["user", "users", "profile", "profiles", "authentication", "token", "ldap"]
        }
    ],
    "StorageAndDocuments": [
        {
            "name": "Documents & Attachments",
            "classes": ["Document", "DocumentFile", "DocumentNote", "DocumentWeb", "Attachment"],
            "description": "Document storage",
            "keywords": ["document", "documents", "attachment", "attachments", "file", "files"]
        }
    ]
}

# Cache for discovered class fields
_CLASS_FIELDS_CACHE = {}

async def discover_class_fields(class_name: str) -> dict:
    """
    Dynamically discover all available fields for a given iTop class.
    Returns ONLY the raw field names and sample values - NO HARDCODED CATEGORIZATION.
    Uses caching to avoid repeated API calls.
    """
    if class_name in _CLASS_FIELDS_CACHE:
        return _CLASS_FIELDS_CACHE[class_name]
    
    try:
        client = get_itop_client()
        
        # Get one object with all fields to discover the schema
        operation_data = {
            "operation": "core/get",
            "class": class_name,
            "key": f"SELECT {class_name}",
            "output_fields": "*",
            "limit": 1
>>>>>>> 9ac3458d
        }
    
    return None

def find_semantically_similar_field(search_term: str, available_fields: list) -> str:
    """
    Find the most semantically similar field name for a search term.
    Uses simple string similarity and common patterns.
    """
    if not available_fields:
        return None
    
    search_lower = search_term.lower()
    best_field = None
    best_score = 0
    
    for field in available_fields:
        field_lower = field.lower()
        score = 0
        
        # Exact substring match gets high score
        if search_lower in field_lower:
            score += 50
        
        # Partial word matches
        search_words = search_lower.split()
        field_words = field_lower.replace("_", " ").split()
        
        for search_word in search_words:
            for field_word in field_words:
                if search_word == field_word:
                    score += 20
                elif search_word in field_word or field_word in search_lower:
                    score += 10
        
        # Bonus for common field patterns
        if field_lower.endswith("_name") or field_lower.endswith("_id"):
            score += 5
        
        if score > best_score:
            best_score = score
            best_field = field
    
    return best_field if best_score > 0 else None

async def build_smart_oql_query(class_name: str, query_analysis: dict, class_fields: dict) -> tuple[str, dict]:
    """
    Build an OQL query based on the analysis and available fields.
    NOW uses schema-aware filters for much better accuracy.
    
    Returns:
        tuple: (oql_query, validation_info)
        - oql_query: The built OQL query string
        - validation_info: Dict with validation status and multi-query needs
    """
    base_query = f"SELECT {class_name}"
    conditions = []
    validation_info = {
        "has_unvalidated_filters": False,
        "needs_multi_query": False,
        "comparison_values": [],
        "skipped_filters": []
    }
    
    # Detect comparison queries that need multi-query execution
    comparison_values = []
    for filter_info in query_analysis.get("discovered_filters", []):
        if filter_info.get("is_comparison_value", False):
            comparison_values.append(filter_info["value"])
    
    if len(comparison_values) > 1:
        validation_info["needs_multi_query"] = True
        validation_info["comparison_values"] = comparison_values
        print(f"🔄 Detected multi-query need for comparison: {comparison_values}")
        # For multi-query, return base query without comparison filters
        # The caller will handle running separate queries for each value
        non_comparison_filters = [f for f in query_analysis.get("discovered_filters", []) 
                                 if not f.get("is_comparison_value", False)]
        query_analysis["discovered_filters"] = non_comparison_filters
    
    # Process NEW schema-aware filters first (higher priority) - BUT ONLY VALIDATED ONES
    for filter_info in query_analysis.get("discovered_filters", []):
        field = filter_info["field"]
        operator = filter_info["operator"]
        value = filter_info["value"]
        assume_value = filter_info.get("assume_value", True)  # Default to True for backward compatibility
        
        # CRITICAL: Only apply filters if values have been validated OR explicitly allowed
        if not assume_value:
            print(f"⚠️ Skipping unvalidated filter: {field} = '{value}' (needs value discovery)")
            validation_info["has_unvalidated_filters"] = True
            validation_info["skipped_filters"].append({
                "field": field,
                "operator": operator,
                "value": value,
                "reason": "unvalidated"
            })
            continue
        
        if operator == "IS NULL":
            if field.endswith("_id") or field.lower() in ["service_id", "organization_id", "team_id"]:
                conditions.append(f"({field} = '' OR {field} = 0)")
            else:
                conditions.append(f"{field} = ''")
        elif operator == "LIKE":
            conditions.append(f"{field} LIKE '{value}'")
        elif operator in ["<", ">", "<=", ">="]:
            conditions.append(f"{field} {operator} {value}")
        else:
            conditions.append(f"{field} = '{value}'")
    
    # Fallback to old system for unmapped filters
    mapped_filters = []
    for raw_filter in query_analysis.get("raw_filters", []):
        mapped_filter = await map_filter_to_field(raw_filter, class_fields)
        if mapped_filter:
            mapped_filters.append(mapped_filter)
    
    # Build conditions from fallback mapped filters (only if not already covered)
    existing_fields = {f["field"] for f in query_analysis.get("discovered_filters", [])}
    for mapped_filter in mapped_filters:
        field = mapped_filter["field"]
        if field in existing_fields:
            continue  # Skip if already handled by schema-aware filters
            
        operator = mapped_filter["operator"]
        value = mapped_filter["value"]
        
<<<<<<< HEAD
        if operator == "IS NULL":
            if field.endswith("_id") or field.lower() in ["service_id", "organization_id", "team_id"]:
                conditions.append(f"({field} = '' OR {field} = 0)")
            else:
                conditions.append(f"{field} = ''")
        elif operator == "LIKE":
            conditions.append(f"{field} LIKE '{value}'")
        elif operator in ["<", ">", "<=", ">="]:
            conditions.append(f"{field} {operator} {value}")
        else:
            conditions.append(f"{field} = '{value}'")
    
    # Handle special time analysis with schema awareness - IMPROVED
    if query_analysis.get("time_analysis"):
        sla_fields = query_analysis.get("sla_fields", [])
        if sla_fields:
            sla_focus = query_analysis.get("sla_focus", "all")
            
            # Better SLA field selection and condition building
            if sla_focus == "violations":
                # Look for SLA violation indicators
                sla_violation_fields = [f for f in sla_fields if any(term in f.lower() for term in 
                                                                  ["passed", "violated", "breach", "missed"])]
                
                if sla_violation_fields:
                    # First preference: status field like sla_passed, sla_violated, etc.
                    conditions.append(f"{sla_violation_fields[0]} = 'yes'")
                elif any("deadline" in f.lower() for f in sla_fields):
                    # Second preference: deadline field for date comparison
                    deadline_field = next(f for f in sla_fields if "deadline" in f.lower())
                    conditions.append(f"{deadline_field} < NOW()")
                elif any("sla" in f.lower() and "status" in f.lower() for f in sla_fields):
                    # Third preference: status field
                    status_field = next(f for f in sla_fields if "sla" in f.lower() and "status" in f.lower())
                    conditions.append(f"{status_field} = 'breached'")
            
            elif sla_focus == "compliant":
                # Look for SLA compliance indicators
                sla_violation_fields = [f for f in sla_fields if any(term in f.lower() for term in 
                                                                  ["passed", "violated", "breach", "missed"])]
                
                if sla_violation_fields:
                    # First preference: status field showing NOT violated
                    conditions.append(f"{sla_violation_fields[0]} = 'no'")
                elif any("deadline" in f.lower() for f in sla_fields):
                    # Second preference: deadline in future
                    deadline_field = next(f for f in sla_fields if "deadline" in f.lower())
                    conditions.append(f"{deadline_field} > NOW()")
                elif any("sla" in f.lower() and "status" in f.lower() for f in sla_fields):
                    # Third preference: status field
                    status_field = next(f for f in sla_fields if "sla" in f.lower() and "status" in f.lower())
                    conditions.append(f"{status_field} = 'within'")
            else:
                # Default when no specific focus - just look for any SLA fields without conditions
                # This will return all records with SLA data
                pass
    
    # Build final query
    if conditions:
        base_query += " WHERE " + " AND ".join(conditions)
    
    return base_query, validation_info

def determine_smart_output_fields(query_analysis: dict, class_fields: dict, output_format: str) -> str:
    """
    SMART OUTPUT FIELD SELECTION
    
    Determines the optimal output fields based on:
    - Query intent and action type
    - Discovered schema and available fields
    - Requested output format
    - SLA/status/grouping requirements
    """
    available_fields = class_fields.get("field_names", [])
    key_fields = class_fields.get("key_fields", ["id", "name"])
    display_fields = class_fields.get("display_fields", [])
    
    # For count queries - if grouping is needed, include the grouping field
    if query_analysis.get("action") == "count":
        if query_analysis.get("grouping"):
            grouping_field = query_analysis["grouping"]
            # Map grouping field to actual field name if needed
            actual_grouping_field = find_semantically_similar_field(grouping_field, available_fields)
            if actual_grouping_field:
                return f"id,{actual_grouping_field}"
            else:
                return f"id,{grouping_field}"
        else:
            return "id"  # Simple count, minimal fields needed
    
    # For statistics/breakdown queries - need relevant fields for analysis
    if query_analysis.get("action") in ["statistics", "compare"]:
        needed_fields = set(["id"])
        
        # Add status-related fields
        status_fields = [f for f in available_fields if any(term in f.lower() for term in ["status", "state"])]
        needed_fields.update(status_fields[:2])  # Top 2 status fields
        
        # Add grouping field if specified
        if query_analysis.get("grouping"):
            grouping_field = find_semantically_similar_field(query_analysis["grouping"], available_fields)
            if grouping_field:
                needed_fields.add(grouping_field)
        
        # Add SLA/time fields for SLA-related queries
        if query_analysis.get("time_analysis"):
            sla_fields = [f for f in available_fields if any(term in f.lower() for term in ["sla", "deadline", "due", "timeout", "resolution"])]
            needed_fields.update(sla_fields[:3])  # Top 3 SLA fields
        
        # Add key display fields
        needed_fields.update(key_fields[:3])
        
        return ",".join(sorted(needed_fields))
    
    # For summary format - use key fields plus any fields mentioned in filters
    if output_format == "summary":
        needed_fields = set(key_fields)
        
        # Add fields from discovered filters
        for filter_info in query_analysis.get("discovered_filters", []):
            field = filter_info.get("field")
            if field and field in available_fields:
                needed_fields.add(field)
        
        return ",".join(sorted(needed_fields)) if needed_fields else "*"
    
    # For table format - use display fields plus filter fields
    if output_format == "table":
        needed_fields = set(display_fields[:8])  # Top 8 display fields
        
        # Add fields from discovered filters
        for filter_info in query_analysis.get("discovered_filters", []):
            field = filter_info.get("field")
            if field and field in available_fields:
                needed_fields.add(field)
        
        return ",".join(sorted(needed_fields)) if needed_fields else "*"
    
    # For detailed view - get ALL fields for maximum information
    return "*"
=======
        result = await client.make_request(operation_data)
        
        if result.get("code") == 0 and result.get("objects"):
            # Extract field schema from the first object
            first_obj = next(iter(result["objects"].values()))
            if first_obj.get("code") == 0:
                fields = first_obj.get("fields", {})
                
                # Store ONLY raw field discovery - let AI decide what to display
                field_schema = {
                    "field_names": list(fields.keys()),
                    "sample_values": {k: str(v)[:100] if v else "" for k, v in fields.items()},
                    "total_fields": len(fields),
                    "key_fields": _identify_key_fields(fields),
                    "display_fields": _identify_display_fields(fields)
                }
                
                _CLASS_FIELDS_CACHE[class_name] = field_schema
                return field_schema
    
    except Exception as e:
        # Return empty schema if discovery fails
        return {
            "field_names": [],
            "sample_values": {},
            "total_fields": 0,
            "key_fields": [],
            "display_fields": []
        }
    
    return _CLASS_FIELDS_CACHE.get(class_name, {})


def _identify_key_fields(fields: dict) -> list:
    """Identify the most important fields for summary display"""
    priority_indicators = [
        "name", "friendlyname", "title", "status", "id", "ref", 
        "description", "organization_name", "org_name", "caller_name"
    ]
    
    key_fields = []
    for indicator in priority_indicators:
        if indicator in fields and fields[indicator]:
            key_fields.append(indicator)
    
    return key_fields[:5]  # Top 5 key fields


def _identify_display_fields(fields: dict) -> list:
    """Identify the best fields for table/summary display"""
    # Skip very long text fields, internal IDs, and empty fields
    skip_patterns = ["_id", "_list", "html", "description", "solution", "log"]
    
    display_fields = []
    for field_name, field_value in fields.items():
        if (field_value and 
            not any(pattern in field_name.lower() for pattern in skip_patterns) and
            len(str(field_value)) < 200):  # Skip very long values
            display_fields.append(field_name)
    
    return display_fields[:8]  # Top 8 display fields

def smart_class_detection(query: str) -> tuple[str, float, dict]:
    """
    Intelligently detect the most appropriate iTop class based on natural language query.
    
    Returns:
        tuple: (best_class_name, confidence_score, query_analysis)
    """
    query_lower = query.lower()
    best_matches = []
    
    # Search through all categories and classes
    for category_list in ITOP_CLASS_TAXONOMY.values():
        for category in category_list:
            for class_name in category["classes"]:
                score = 0
                
                # Direct class name match (high score)
                if class_name.lower() in query_lower:
                    score += 50
                
                # Keyword matching
                for keyword in category.get("keywords", []):
                    if keyword in query_lower:
                        score += len(keyword.split()) * 10  # Multi-word keywords get higher scores
                
                # Pattern matching for specific query types
                if score > 0:
                    best_matches.append((class_name, score, category))
    
    # Sort by score and return the best match
    best_matches.sort(key=lambda x: x[1], reverse=True)
    
    if best_matches:
        best_class, best_score, best_category = best_matches[0]
        
        # Analyze query for additional parameters
        query_analysis = analyze_query_intent(query, best_class)
        
        # Normalize confidence score (0-1)
        confidence = min(best_score / 100.0, 1.0)
        
        return best_class, confidence, query_analysis
    
    # Default fallback
    return "UserRequest", 0.1, {"action": "list", "filters": []}
>>>>>>> 9ac3458d

def analyze_query_intent_with_schema(query: str, class_name: str, class_fields: dict) -> dict:
    """
    Analyze the query to extract intent, filters, and desired actions using actual schema knowledge.
    This is the NEW improved version that uses discovered fields for better mapping.
    """
    query_lower = query.lower()
    available_fields = class_fields.get("field_names", [])
    
    analysis = {
        "action": "list",  # Default action
        "raw_filters": [],  # Raw filter terms to be mapped dynamically
        "requested_fields": [],  # Fields specifically requested in the query
        "grouping": None,
        "sorting": None,
        "format_preference": "detailed",
        "time_analysis": False,
        "comparison": False,
        "discovered_filters": []  # NEW: Pre-mapped filters using schema
    }
    
    # Detect action type (same as before)
    if any(word in query_lower for word in ["count", "how many", "number of"]):
        analysis["action"] = "count"
        analysis["format_preference"] = "summary"
    elif any(word in query_lower for word in ["compare", "vs", "versus", "compared to"]):
        analysis["action"] = "compare"
        analysis["comparison"] = True
        analysis["format_preference"] = "table"
    elif any(word in query_lower for word in ["stats", "statistics", "breakdown", "summary"]):
        analysis["action"] = "statistics"
        analysis["format_preference"] = "table"
    elif any(word in query_lower for word in ["list", "show", "get", "find"]):
        analysis["action"] = "list"
    
    # NEW: Smart field-aware filtering using discovered schema
    discovered_filters = extract_filters_with_schema(query_lower, available_fields)
    analysis["discovered_filters"] = discovered_filters
    
    # Also keep the old system for backward compatibility
    raw_filters = extract_filter_terms_from_query(query_lower)
    analysis["raw_filters"] = raw_filters
    
    # Detect grouping with schema awareness
    if "by" in query_lower:
        parts = query_lower.split("by")
        if len(parts) > 1:
            group_part = parts[-1].strip()
            group_words = group_part.split()
            if group_words:
                # Try to find actual field that matches grouping intent
                potential_group_field = find_semantically_similar_field(group_words[0], class_fields.get("field_names", []))
                analysis["grouping"] = potential_group_field or group_words[0]
    
    # Detect time-based analysis with schema awareness
    if any(word in query_lower for word in ["on time", "late", "overdue", "sla", "deadline"]):
        analysis["time_analysis"] = True
        # Look for actual SLA-related fields in the schema
        sla_fields = [f for f in available_fields if any(sla_term in f.lower() for sla_term in ["sla", "deadline", "due", "timeout"])]
        if sla_fields:
            analysis["sla_fields"] = sla_fields
    
    return analysis

<<<<<<< HEAD
async def handle_multi_class_query(query: str, query_analysis: dict) -> str:
    """
    Handle queries that need data from multiple classes like "network devices with their locations"
    """
    query_lower = query.lower()
    
    # Pattern: "X with their Y" or "X and their Y"
    if any(pattern in query_lower for pattern in ["with their", "and their", "with location", "and location"]):
        
        # Network devices with locations
        if any(term in query_lower for term in ["network device", "network devices"]):
            if any(term in query_lower for term in ["location", "locations"]):
                return await query_network_devices_with_locations()
        
        # TODO: Add more multi-class patterns later
        # - Servers with applications
        # - Users with tickets
    
    return None  # Not a multi-class query

async def query_network_devices_with_locations() -> str:
    """Query network devices and their locations using proper field relationships"""
    try:
        client = get_itop_client()
        
        # First get all network devices
        devices_op = {
            "operation": "core/get",
            "class": "NetworkDevice",
            "key": "SELECT NetworkDevice",
            "output_fields": "*",
            "limit": 100
        }
        
        devices_result = await client.make_request(devices_op)
        
        if devices_result.get("code") != 0:
            return f"❌ Error getting network devices: {devices_result.get('message')}"
        
        devices = devices_result.get("objects", {})
        if not devices:
            return "No network devices found."
        
        # Get all locations for reference
        locations_op = {
            "operation": "core/get", 
            "class": "Location",
            "key": "SELECT Location",
            "output_fields": "*",
            "limit": 100
        }
        
        locations_result = await client.make_request(locations_op)
        locations = {}
        
        if locations_result.get("code") == 0:
            for loc_key, loc_data in locations_result.get("objects", {}).items():
                if loc_data.get("code") == 0:
                    loc_fields = loc_data.get("fields", {})
                    loc_id = loc_fields.get("id")
                    if loc_id:
                        locations[str(loc_id)] = loc_fields.get("name", "Unknown Location")
        
        # Format output combining device + location info
        output = f"**Network Devices with Locations**\n\n"
        output += f"Found {len(devices)} network device(s):\n\n"
        
        for device_key, device_data in devices.items():
            if device_data.get("code") == 0:
                device_fields = device_data.get("fields", {})
                device_name = device_fields.get("name", "Unknown Device")
                
                # Try to find location using common location field patterns
                location_name = "No Location"
                for field_name, field_value in device_fields.items():
                    if field_value and any(loc_term in field_name.lower() for loc_term in ["location", "site", "building"]):
                        if str(field_value) in locations:
                            location_name = locations[str(field_value)]
                        else:
                            location_name = str(field_value)
                        break
                
                output += f"🔹 **{device_name}** → Location: {location_name}\n"
                
                # Show other relevant device info
                relevant_fields = ["ip_address", "status", "brand_name", "model_name", "organization_name"]
                for field in relevant_fields:
                    if field in device_fields and device_fields[field]:
                        output += f"   {field}: {device_fields[field]}\n"
                output += "\n"
        
        return output
        
    except Exception as e:
        return f"❌ Error in multi-class query: {str(e)}"

@mcp.tool()
async def smart_query_processor(
    query: str,
    force_class: Optional[str] = None,
    output_format: str = "auto",
    limit: int = 100
) -> str:
    """
    **SMART iTop QUERY PROCESSOR**
    
    Steps:
    1. Detect best iTop class from query (or use force_class)
    2. Discover class schema (fields)
    3. Analyze query intent using schema
    4. Map filters to real fields
    5. Build OQL query with schema-based conditions
    6. Execute query with optimal fields
    7. Format output (detailed, summary, table, json)
    
    Features:

    - Schema-aware: maps natural language to real fields
    - Handles filters, grouping, SLA, dates, relationships
    - No arbitrary limits; user controls output
    
    Params:
    - query: Natural language
    - force_class: Optional class override
    - output_format: auto, detailed, summary, table, json
    - limit: Max results
    """
    try:
        if limit < 1:
            limit = 1
        
        # Step 0: Check if this is a multi-class query first
        multi_class_result = await handle_multi_class_query(query, {})
        if multi_class_result:
            return multi_class_result
            
        # Step 1: Detect the best class or use forced class (initial detection)
        if force_class:
            class_name = force_class
            confidence = 1.0
        else:
            class_name, confidence, _ = smart_class_detection(query)
            
            # Step 1.5: For SLA queries, verify the class has SLA fields
            if any(term in query.lower() for term in ["sla", "on time", "overdue", "deadline"]) and class_name != "UserRequest":
                # Check if detected class has SLA fields, if not, try UserRequest
                temp_client = get_itop_client()
                temp_schema = {
                    "operation": "core/get",
                    "class": class_name,
                    "key": f"SELECT {class_name}",
                    "output_fields": "*",
                    "limit": 1
                }
                temp_result = await temp_client.make_request(temp_schema)
                
                if temp_result.get("code") == 0 and temp_result.get("objects"):
                    first_obj = next(iter(temp_result["objects"].values()))
                    if first_obj.get("code") == 0:
                        fields = first_obj.get("fields", {})
                        sla_fields = [f for f in fields.keys() if any(sla_term in f.lower() for sla_term in ["sla", "deadline", "due", "timeout"])]
                        
                        # If no SLA fields found, switch to UserRequest
                        if not sla_fields:
                            print(f"🔄 No SLA fields found in {class_name}, switching to UserRequest for SLA query")
                            class_name = "UserRequest"
                            confidence = 0.9
        
        client = get_itop_client()
        schema_operation = {
            "operation": "core/get",
            "class": class_name,
            "key": f"SELECT {class_name}",
            "output_fields": "*",
            "limit": 1
        }
        
        schema_result = await client.make_request(schema_operation)
        
        if schema_result.get("code") != 0:
            return f"❌ **Schema Discovery Error**: {schema_result.get('message', 'Unknown error')}"
        
        schema_objects = schema_result.get("objects", {})
        class_fields = {}
        
        if schema_objects:
            first_obj = next(iter(schema_objects.values()))
            if first_obj.get("code") == 0:
                all_fields = first_obj.get("fields", {})
                class_fields = {
                    "field_names": list(all_fields.keys()),
                    "sample_values": {k: str(v)[:100] if v else "" for k, v in all_fields.items()},  # No truncation
                    "total_fields": len(all_fields),
                    "key_fields": _identify_key_fields(all_fields),
                    "display_fields": _identify_display_fields(all_fields)
                }
        
        # Step 3: NOW do intent analysis with schema knowledge
        query_analysis = analyze_query_intent_with_schema(query, class_name, class_fields)
        
        # Step 3.5: INTELLIGENCE LAYER - Classify query complexity and decide on value discovery
        query_complexity = classify_query_complexity(query, query_analysis)
        
       
=======
def extract_filters_with_schema(query_lower: str, available_fields: list) -> list:
    """
    NEW: Extract filters using actual schema knowledge for much better accuracy.
    """
    filters = []
    
    # Status filtering - find actual status fields
    status_fields = [f for f in available_fields if "status" in f.lower() or "state" in f.lower()]
    status_terms = ["new", "assigned", "pending", "resolved", "closed", "open", "ongoing", "active", "inactive", "production", "obsolete"]
    
    for term in status_terms:
        if term in query_lower and status_fields:
            filters.append({
                "field": status_fields[0],  # Use the first/best status field
                "operator": "=",
                "value": term,
                "confidence": "high",
                "source": "schema_aware"
            })
    
    # OS filtering - find actual OS fields
    os_fields = [f for f in available_fields if any(os_term in f.lower() for os_term in ["os", "operating", "system", "platform", "osfamily", "osversion"])]
    os_terms = ["linux", "windows", "ubuntu", "centos", "redhat", "debian", "fedora", "macos"]
    
    for term in os_terms:
        if term in query_lower and os_fields:
            # Prefer family fields for OS family terms
            family_fields = [f for f in os_fields if "family" in f.lower()]
            best_field = family_fields[0] if family_fields else os_fields[0]
            filters.append({
                "field": best_field,
                "operator": "LIKE",
                "value": f"%{term}%",
                "confidence": "high",
                "source": "schema_aware"
            })
    
    # Memory/RAM filtering - find actual memory fields
    memory_fields = [f for f in available_fields if any(mem_term in f.lower() for mem_term in ["ram", "memory", "mem"])]
    ram_pattern = r'(\d+)\s*(gb|mb)\s*(ram|memory)'
    ram_match = re.search(ram_pattern, query_lower)
    if ram_match and memory_fields:
        amount = int(ram_match.group(1))
        unit = ram_match.group(2)
        amount_mb = amount * 1024 if unit == "gb" else amount
        
        operator = ">"
        if "less than" in query_lower or "under" in query_lower or "below" in query_lower:
            operator = "<"
        elif "at least" in query_lower:
            operator = ">="
        elif "at most" in query_lower:
            operator = "<="
            
        filters.append({
            "field": memory_fields[0],
            "operator": operator,
            "value": amount_mb,
            "confidence": "high",
            "source": "schema_aware"
        })
    
    # Organization/Team/Service filtering - find relationship fields
    relationship_terms = {
        "organization": ["org", "company", "organization"],
        "team": ["team", "group"],
        "service": ["service", "application", "app"],
        "caller": ["caller", "user", "person"],
        "agent": ["agent", "assignee", "owner"]
    }
    
    for rel_type, rel_keywords in relationship_terms.items():
        rel_fields = [f for f in available_fields if any(keyword in f.lower() for keyword in rel_keywords)]
        if rel_fields:
            # Look for mentions of specific names after these keywords
            for keyword in rel_keywords:
                if keyword in query_lower:
                    # Extract potential names after the keyword
                    parts = query_lower.split(keyword)
                    if len(parts) > 1:
                        after_keyword = parts[1].strip()
                        words = after_keyword.split()
                        if words and len(words[0]) > 2:  # Reasonable name length
                            name_field = None
                            id_field = None
                            for field in rel_fields:
                                if field.endswith("_name"):
                                    name_field = field
                                elif field.endswith("_id"):
                                    id_field = field
                            
                            best_field = name_field or id_field or rel_fields[0]
                            filters.append({
                                "field": best_field,
                                "operator": "LIKE",
                                "value": f"%{words[0]}%",
                                "confidence": "medium",
                                "source": "schema_aware"
                            })
    
    return filters

def analyze_query_intent(query: str, class_name: str) -> dict:
    """
    Analyze the query to extract intent, filters, and desired actions.
    This function now extracts raw filter terms without hardcoded field mappings.
    """
    query_lower = query.lower()
    analysis = {
        "action": "list",  # Default action
        "raw_filters": [],  # Raw filter terms to be mapped dynamically
        "requested_fields": [],  # Fields specifically requested in the query
        "grouping": None,
        "sorting": None,
        "format_preference": "detailed",
        "time_analysis": False,
        "comparison": False
    }
    
    # Detect action type
    if any(word in query_lower for word in ["count", "how many", "number of"]):
        analysis["action"] = "count"
        analysis["format_preference"] = "summary"
    elif any(word in query_lower for word in ["compare", "vs", "versus", "compared to"]):
        analysis["action"] = "compare"
        analysis["comparison"] = True
        analysis["format_preference"] = "table"
    elif any(word in query_lower for word in ["stats", "statistics", "breakdown", "summary"]):
        analysis["action"] = "statistics"
        analysis["format_preference"] = "table"
    elif any(word in query_lower for word in ["list", "show", "get", "find"]):
        analysis["action"] = "list"
    
    # Extract raw filter terms from the query
    raw_filters = extract_filter_terms_from_query(query_lower)
    analysis["raw_filters"] = raw_filters
    
    # Detect grouping
    if "by" in query_lower:
        # Extract what to group by
        parts = query_lower.split("by")
        if len(parts) > 1:
            group_part = parts[-1].strip()
            # Extract the first meaningful word after "by"
            group_words = group_part.split()
            if group_words:
                analysis["grouping"] = group_words[0]
    
    # Detect time-based analysis
    if any(word in query_lower for word in ["on time", "late", "overdue", "sla", "deadline"]):
        analysis["time_analysis"] = True
    
    return analysis

def extract_filter_terms_from_query(query_lower: str) -> list:
    """
    Extract filter terms from natural language query.
    Returns a list of dictionaries with filter information.
    """
    filters = []
    
    # Status-related terms
    status_terms = {
        "new": {"term": "new", "category": "status"},
        "assigned": {"term": "assigned", "category": "status"},
        "pending": {"term": "pending", "category": "status"},
        "resolved": {"term": "resolved", "category": "status"},
        "closed": {"term": "closed", "category": "status"},
        "open": {"term": "open", "category": "status"},
        "ongoing": {"term": "ongoing", "category": "status"},
        "active": {"term": "active", "category": "status"},
        "inactive": {"term": "inactive", "category": "status"},
        "production": {"term": "production", "category": "status"},
        "obsolete": {"term": "obsolete", "category": "status"}
    }
    
    # OS-related terms
    os_terms = {
        "linux": {"term": "linux", "category": "os"},
        "windows": {"term": "windows", "category": "os"},
        "ubuntu": {"term": "ubuntu", "category": "os"},
        "centos": {"term": "centos", "category": "os"},
        "redhat": {"term": "redhat", "category": "os"}
    }
    
    # Priority/urgency terms
    priority_terms = {
        "high": {"term": "high", "category": "priority"},
        "medium": {"term": "medium", "category": "priority"},
        "low": {"term": "low", "category": "priority"},
        "urgent": {"term": "urgent", "category": "priority"},
        "critical": {"term": "critical", "category": "priority"}
    }
    
    # Null/empty checks
    null_terms = ["null", "empty", "without", "missing", "no ", "blank"]
    
    # Check for status terms
    for term, info in status_terms.items():
        if term in query_lower:
            filters.append({
                "search_term": term,
                "category": info["category"],
                "operator": "=",
                "value": info["term"]
            })
    
    # Check for OS terms
    for term, info in os_terms.items():
        if term in query_lower:
            filters.append({
                "search_term": term,
                "category": info["category"],
                "operator": "LIKE",
                "value": f"%{info['term']}%"
            })
    
    # Check for priority terms
    for term, info in priority_terms.items():
        if term in query_lower:
            filters.append({
                "search_term": term,
                "category": info["category"],
                "operator": "=",
                "value": info["term"]
            })
    
    # Check for RAM/Memory constraints
    import re
    ram_pattern = r'(\d+)\s*(gb|mb)\s*(ram|memory)'
    ram_match = re.search(ram_pattern, query_lower)
    if ram_match:
        amount = int(ram_match.group(1))
        unit = ram_match.group(2)
        # Convert to MB for consistency
        if unit == "gb":
            amount_mb = amount * 1024
        else:
            amount_mb = amount
            
        # Determine operator based on context
        operator = "<"
        if "more than" in query_lower or "greater than" in query_lower or "above" in query_lower:
            operator = ">"
        elif "less than" in query_lower or "under" in query_lower or "below" in query_lower:
            operator = "<"
        elif "at least" in query_lower:
            operator = ">="
        elif "at most" in query_lower:
            operator = "<="
            
        filters.append({
            "search_term": f"{ram_match.group(1)} {unit}",
            "category": "memory",
            "operator": operator,
            "value": amount_mb
        })
    
    # Check for null/empty field queries
    for null_term in null_terms:
        if null_term in query_lower:
            # Try to identify what field should be null
            context_words = query_lower.split()
            null_index = -1
            for i, word in enumerate(context_words):
                if null_term in word:
                    null_index = i
                    break
            
            if null_index >= 0:
                # Look for field indicators nearby
                search_range = context_words[max(0, null_index-2):min(len(context_words), null_index+3)]
                field_indicators = ["service", "category", "organization", "team", "agent", "caller"]
                
                for indicator in field_indicators:
                    if indicator in " ".join(search_range):
                        filters.append({
                            "search_term": f"{null_term} {indicator}",
                            "category": indicator,
                            "operator": "IS NULL",
                            "value": None
                        })
                        break
    
    return filters



async def map_filter_to_field(filter_info: dict, class_fields: dict) -> dict:
    """
    Use dynamic field mapping to find the best field match for a filter term.
    Uses only dynamically discovered fields without hardcoded categorization.
    """
    search_term = filter_info["search_term"]
    category = filter_info["category"]
    operator = filter_info["operator"]
    value = filter_info["value"]
    
    available_fields = class_fields.get("field_names", [])
    if not available_fields:
        return None
    
    # Dynamic field mapping logic - no hardcoded categories
    best_field = None
    
    if category == "status":
        # Look for fields containing "status" or "state"
        for field in available_fields:
            field_lower = field.lower()
            if "status" in field_lower or "state" in field_lower:
                best_field = field
                break
    
    elif category == "os":
        # Look for OS-related fields
        os_candidates = []
        for field in available_fields:
            field_lower = field.lower()
            if any(term in field_lower for term in ["os", "operating", "system", "platform", "osfamily", "osversion"]):
                os_candidates.append(field)
        
        # Prefer osfamily_name for OS family, then other OS fields
        if os_candidates:
            family_fields = [f for f in os_candidates if "family" in f.lower()]
            if family_fields:
                best_field = family_fields[0]
            else:
                best_field = min(os_candidates, key=len)
    
    elif category == "memory":
        # Look for memory/RAM-related fields
        memory_candidates = []
        for field in available_fields:
            field_lower = field.lower()
            if any(term in field_lower for term in ["ram", "memory", "mem"]):
                memory_candidates.append(field)
        
        if memory_candidates:
            best_field = min(memory_candidates, key=len)
    
    elif category == "priority":
        # Look for priority/urgency fields
        priority_candidates = []
        for field in available_fields:
            field_lower = field.lower()
            if any(term in field_lower for term in ["priority", "urgency"]):
                priority_candidates.append(field)
        
        if priority_candidates:
            best_field = min(priority_candidates, key=len)
    
    elif category in ["service", "organization", "team", "agent", "caller", "category"]:
        # Look for relationship fields
        relationship_candidates = []
        for field in available_fields:
            field_lower = field.lower()
            # Look for exact match first
            if category in field_lower:
                relationship_candidates.append(field)
            # Also look for ID versions
            elif f"{category}_id" in field_lower:
                relationship_candidates.append(field)
        
        if relationship_candidates:
            # Prefer ID fields for relationships when doing NULL checks
            if operator == "IS NULL":
                id_fields = [f for f in relationship_candidates if "_id" in f.lower()]
                if id_fields:
                    best_field = id_fields[0]
                else:
                    best_field = relationship_candidates[0]
            else:
                best_field = relationship_candidates[0]
    
    # If no specific mapping found, try semantic similarity
    if not best_field:
        best_field = find_semantically_similar_field(search_term, available_fields)
    
    if best_field:
        return {
            "field": best_field,
            "operator": operator,
            "value": value,
            "original_term": search_term
        }
    
    return None

def find_semantically_similar_field(search_term: str, available_fields: list) -> str:
    """
    Find the most semantically similar field name for a search term.
    Uses simple string similarity and common patterns.
    """
    if not available_fields:
        return None
    
    search_lower = search_term.lower()
    best_field = None
    best_score = 0
    
    for field in available_fields:
        field_lower = field.lower()
        score = 0
        
        # Exact substring match gets high score
        if search_lower in field_lower:
            score += 50
        
        # Partial word matches
        search_words = search_lower.split()
        field_words = field_lower.replace("_", " ").split()
        
        for search_word in search_words:
            for field_word in field_words:
                if search_word == field_word:
                    score += 20
                elif search_word in field_word or field_word in search_lower:
                    score += 10
        
        # Bonus for common field patterns
        if field_lower.endswith("_name") or field_lower.endswith("_id"):
            score += 5
        
        if score > best_score:
            best_score = score
            best_field = field
    
    return best_field if best_score > 0 else None

async def build_smart_oql_query(class_name: str, query_analysis: dict, class_fields: dict) -> str:
    """
    Build an OQL query based on the analysis and available fields.
    NOW uses schema-aware filters for much better accuracy.
    """
    base_query = f"SELECT {class_name}"
    conditions = []
    
    # Process NEW schema-aware filters first (higher priority)
    for filter_info in query_analysis.get("discovered_filters", []):
        field = filter_info["field"]
        operator = filter_info["operator"]
        value = filter_info["value"]
        
        if operator == "IS NULL":
            if field.endswith("_id") or field.lower() in ["service_id", "organization_id", "team_id"]:
                conditions.append(f"({field} = '' OR {field} = 0)")
            else:
                conditions.append(f"{field} = ''")
        elif operator == "LIKE":
            conditions.append(f"{field} LIKE '{value}'")
        elif operator in ["<", ">", "<=", ">="]:
            conditions.append(f"{field} {operator} {value}")
        else:
            conditions.append(f"{field} = '{value}'")
    
    # Fallback to old system for unmapped filters
    mapped_filters = []
    for raw_filter in query_analysis.get("raw_filters", []):
        mapped_filter = await map_filter_to_field(raw_filter, class_fields)
        if mapped_filter:
            mapped_filters.append(mapped_filter)
    
    # Build conditions from fallback mapped filters (only if not already covered)
    existing_fields = {f["field"] for f in query_analysis.get("discovered_filters", [])}
    for mapped_filter in mapped_filters:
        field = mapped_filter["field"]
        if field in existing_fields:
            continue  # Skip if already handled by schema-aware filters
            
        operator = mapped_filter["operator"]
        value = mapped_filter["value"]
        
        if operator == "IS NULL":
            if field.endswith("_id") or field.lower() in ["service_id", "organization_id", "team_id"]:
                conditions.append(f"({field} = '' OR {field} = 0)")
            else:
                conditions.append(f"{field} = ''")
        elif operator == "LIKE":
            conditions.append(f"{field} LIKE '{value}'")
        elif operator in ["<", ">", "<=", ">="]:
            conditions.append(f"{field} {operator} {value}")
        else:
            conditions.append(f"{field} = '{value}'")
    
    # Handle special time analysis with schema awareness - IMPROVED
    if query_analysis.get("time_analysis"):
        sla_fields = query_analysis.get("sla_fields", [])
        if sla_fields:
            sla_focus = query_analysis.get("sla_focus", "all")
            
            # Better SLA field selection and condition building
            if sla_focus == "violations":
                # Look for SLA violation indicators
                sla_violation_fields = [f for f in sla_fields if any(term in f.lower() for term in 
                                                                  ["passed", "violated", "breach", "missed"])]
                
                if sla_violation_fields:
                    # First preference: status field like sla_passed, sla_violated, etc.
                    conditions.append(f"{sla_violation_fields[0]} = 'yes'")
                elif any("deadline" in f.lower() for f in sla_fields):
                    # Second preference: deadline field for date comparison
                    deadline_field = next(f for f in sla_fields if "deadline" in f.lower())
                    conditions.append(f"{deadline_field} < NOW()")
                elif any("sla" in f.lower() and "status" in f.lower() for f in sla_fields):
                    # Third preference: status field
                    status_field = next(f for f in sla_fields if "sla" in f.lower() and "status" in f.lower())
                    conditions.append(f"{status_field} = 'breached'")
            
            elif sla_focus == "compliant":
                # Look for SLA compliance indicators
                sla_violation_fields = [f for f in sla_fields if any(term in f.lower() for term in 
                                                                  ["passed", "violated", "breach", "missed"])]
                
                if sla_violation_fields:
                    # First preference: status field showing NOT violated
                    conditions.append(f"{sla_violation_fields[0]} = 'no'")
                elif any("deadline" in f.lower() for f in sla_fields):
                    # Second preference: deadline in future
                    deadline_field = next(f for f in sla_fields if "deadline" in f.lower())
                    conditions.append(f"{deadline_field} > NOW()")
                elif any("sla" in f.lower() and "status" in f.lower() for f in sla_fields):
                    # Third preference: status field
                    status_field = next(f for f in sla_fields if "sla" in f.lower() and "status" in f.lower())
                    conditions.append(f"{status_field} = 'within'")
            else:
                # Default when no specific focus - just look for any SLA fields without conditions
                # This will return all records with SLA data
                pass
    
    # Build final query
    if conditions:
        base_query += " WHERE " + " AND ".join(conditions)
    
    return base_query

@mcp.tool()
async def smart_query_processor(
    query: str,
    force_class: Optional[str] = None,
    output_format: str = "auto",
    limit: int = 50
) -> str:
    """
    🚀 **OPTIMIZED INTELLIGENT iTop QUERY PROCESSOR** 🚀
    
    IMPROVED FULLY DYNAMIC APPROACH:
    1. Class detection (initial)
    2. Schema discovery FIRST - Get 1 object + all fields (*)
    3. Schema-aware intent analysis (using discovered fields)
    4. Dynamic filter mapping (using actual field names)
    5. Smart OQL query building with schema-based conditions
    6. Execute query with optimal field selection
    7. Intelligent output formatting (NO arbitrary limits)
    
    **SCHEMA-AWARE FEATURES:**
    - Discovers available fields before processing query
    - Maps natural language terms to actual database fields
    - Adapts filters based on field types and naming patterns
    - Enhanced SLA analysis (breached vs. compliant)
    - Dynamic date-based filtering
    - Relationship field detection
    
    **EXAMPLES:**
    - "Show me all servers running Ubuntu" → Detects Server class, finds osfamily_name field, maps Ubuntu filter
    - "Count tickets by status" → Detects UserRequest, finds status field, groups by actual status values
    - "List servers with more than 8GB RAM" → Finds memory fields, applies numeric comparison
    - "Show SLA breached tickets" → Detects relevant SLA fields and builds appropriate conditions
    
    **PARAMETERS:**
    - query: Natural language description
    - force_class: Override auto-detection 
    - output_format: "auto", "detailed", "summary", "table", "json"
    - limit: Max results (no arbitrary upper limit)
    """
    try:
        # Validate inputs - no arbitrary limits, let user control
        if limit < 1:
            limit = 1
            
        # Step 1: Detect the best class or use forced class (initial detection)
        if force_class:
            class_name = force_class
            confidence = 1.0
        else:
            class_name, confidence, _ = smart_class_detection(query)
        
        client = get_itop_client()
        
        # Step 2: SCHEMA DISCOVERY FIRST - Get 1 object with ALL fields to understand the class
        schema_operation = {
            "operation": "core/get",
            "class": class_name,
            "key": f"SELECT {class_name}",
            "output_fields": "*",
            "limit": 1
        }
        
        schema_result = await client.make_request(schema_operation)
        
        if schema_result.get("code") != 0:
            return f"❌ **Schema Discovery Error**: {schema_result.get('message', 'Unknown error')}"
        
        schema_objects = schema_result.get("objects", {})
        class_fields = {}
        
        if schema_objects:
            first_obj = next(iter(schema_objects.values()))
            if first_obj.get("code") == 0:
                all_fields = first_obj.get("fields", {})
                class_fields = {
                    "field_names": list(all_fields.keys()),
                    "sample_values": {k: str(v)[:100] if v else "" for k, v in all_fields.items()},  # No truncation
                    "total_fields": len(all_fields),
                    "key_fields": _identify_key_fields(all_fields),
                    "display_fields": _identify_display_fields(all_fields)
                }
        
        # Step 3: NOW do intent analysis with schema knowledge
        query_analysis = analyze_query_intent_with_schema(query, class_name, class_fields)
        
        # Step 3.5: INTELLIGENCE LAYER - Classify query complexity and decide on value discovery
        query_complexity = classify_query_complexity(query, query_analysis)
        
        print(f"🧠 Query Complexity Analysis:")
        print(f"   Complexity: {query_complexity['complexity']}")
        print(f"   Needs Value Discovery: {query_complexity['needs_value_discovery']}")
        print(f"   Discovery Fields: {query_complexity['discovery_fields']}")
        print(f"   Reasoning: {query_complexity['reasoning']}")
>>>>>>> 9ac3458d
        
        # Step 3.6: SMART VALUE DISCOVERY - Only when needed for complex queries
        if query_complexity['needs_value_discovery']:
            print(f"🔍 Performing intelligent value discovery for {len(query_complexity['discovery_fields'])} fields...")
            query_analysis = await enhance_query_analysis_with_values(query_analysis, class_name, class_fields)
            
            # Show discovered values for debugging
            if query_analysis.get("field_value_discovery"):
                print(f"📋 Value Discovery Results:")
                for field, values_info in query_analysis["field_value_discovery"].items():
                    print(f"   {field}: {len(values_info['values'])} values, type: {values_info['field_type']}")
        else:
            print(f"⚡ Skipping value discovery for simple query - optimized for performance")
        
        # Step 4: Build smart OQL query based on analysis and discovered fields
<<<<<<< HEAD
        oql_query, validation_info = await build_smart_oql_query(class_name, query_analysis, class_fields)
        
        # Step 4.5: Handle value validation and multi-query scenarios
        if validation_info.get("has_unvalidated_filters", False):
            print(f"⚠️ Some filters need value discovery - running validation")
            # TODO: Implement value discovery for unvalidated filters
            # For now, we'll proceed without the unvalidated filters
            skipped_count = len(validation_info.get("skipped_filters", []))
            print(f"📊 Proceeding with {skipped_count} filters skipped due to lack of validation")
        
        # Handle multi-query scenarios (e.g., "closed vs open")
        if validation_info.get("needs_multi_query", False):
            comparison_values = validation_info.get("comparison_values", [])
            print(f"🔄 Executing multi-query for comparison: {comparison_values}")
            
            # Execute separate queries for each comparison value
            all_results = {}
            for value in comparison_values:
                # Create a modified query analysis with only this value
                value_query_analysis = query_analysis.copy()
                value_filters = []
                
                # Add this specific value filter
                for filter_info in query_analysis.get("discovered_filters", []):
                    if filter_info.get("is_comparison_value", False) and filter_info["value"] == value:
                        value_filters.append(filter_info)
                    elif not filter_info.get("is_comparison_value", False):
                        value_filters.append(filter_info)
                
                value_query_analysis["discovered_filters"] = value_filters
                value_oql_query, _ = await build_smart_oql_query(class_name, value_query_analysis, class_fields)
                
                # Execute this specific query
                value_operation_data = {
                    "operation": "core/get",
                    "class": class_name,
                    "key": value_oql_query,
                    "output_fields": determine_smart_output_fields(value_query_analysis, class_fields, output_format),
                    "limit": limit
                }
                
                value_result = await client.make_request(value_operation_data)
                
                if value_result.get("code") == 0:
                    value_objects = value_result.get("objects", {})
                    all_results[value] = {
                        "objects": value_objects,
                        "count": len(value_objects) if value_objects else 0,
                        "query": value_oql_query
                    }
                    print(f"✅ Query for '{value}': {len(value_objects) if value_objects else 0} results")
                else:
                    all_results[value] = {
                        "error": value_result.get("message", "Unknown error"),
                        "query": value_oql_query
                    }
                    print(f"❌ Query for '{value}' failed: {value_result.get('message', 'Unknown error')}")
            
            # Format multi-query results
            header = f"**🔄 Multi-Query Comparison Results**\n\n"
            header += f"**Query**: \"{query}\"\n"
            header += f"**Detected Class**: {class_name}\n"
            header += f"**Comparison Values**: {', '.join(comparison_values)}\n\n"
            
            content = ""
            for value, result_info in all_results.items():
                content += f"## {value.title()}\n"
                if "error" in result_info:
                    content += f"❌ Error: {result_info['error']}\n"
                    content += f"Query: `{result_info['query']}`\n\n"
                else:
                    objects = result_info["objects"]
                    count = result_info["count"]
                    content += f"**Count**: {count}\n"
                    content += f"**Query**: `{result_info['query']}`\n\n"
                    
                    if count > 0 and output_format != "summary":
                        content += _format_objects_output_smart(
                            objects, 
                            class_name, 
                            output_format, 
                            class_fields, 
                            [], 
                            result_info['query']
                        )
                    content += "\n"
            
            return header + content
        
        # Step 5: Determine optimal output fields based on query type and discovered schema (SMART SELECTION)
        output_fields = determine_smart_output_fields(query_analysis, class_fields, output_format)
        
        # Step 6: Determine output format (dynamic based on intent)
        if output_format == "auto":
            output_format = query_analysis.get("format_preference", "detailed")
        
=======
        oql_query = await build_smart_oql_query(class_name, query_analysis, class_fields)
        
        # Step 5: Determine optimal output fields based on query type and discovered schema (NO LIMITS)
        if query_analysis.get("action") == "count":
            output_fields = "id"  # Minimal for counting
        elif output_format in ["summary"]:
            # Use key fields for summary display
            key_fields = class_fields.get("key_fields", ["id", "name"])
            output_fields = ",".join(key_fields) if key_fields else "*"
        elif output_format in ["table"]:
            # Use display fields for table format
            display_fields = class_fields.get("display_fields", [])
            output_fields = ",".join(display_fields) if display_fields else "*"
        else:
            # For detailed view, always get ALL fields - no limits!
            output_fields = "*"
        
        # Step 6: Determine output format (dynamic based on intent)
        if output_format == "auto":
            output_format = query_analysis.get("format_preference", "detailed")
        
>>>>>>> 9ac3458d
        # Step 7: Execute the optimized query
        operation_data = {
            "operation": "core/get",
            "class": class_name,
            "key": oql_query,
            "output_fields": output_fields,
            "limit": limit
        }
        
        result = await client.make_request(operation_data)
        
        if result.get("code") != 0:
            return f"❌ **Query Error**: {result.get('message', 'Unknown error')}"
        
        objects = result.get("objects", {})
        if objects is None:
            objects = {}
        
        # Extract actual count from API response message
        actual_count = _extract_count_from_message(result.get("message", ""))
        returned_count = len(objects)
        
        # Debug: Show the actual message for troubleshooting
        debug_msg = result.get("message", "")
        if debug_msg:
            print(f"🔍 DEBUG - API Response Message: '{debug_msg}'")
            print(f"🔍 DEBUG - Extracted Count: {actual_count}")
            print(f"🔍 DEBUG - Returned Count: {returned_count}")
        
        # Step 8: Build intelligent response header with schema info
        header = f"**🚀 Smart Query Results**\n\n"
        header += f"**Operation Data**: {json.dumps(operation_data, indent=2)}\n"
        header += f"**Query**: \"{query}\"\n"
        header += f"**Detected Class**: {class_name} (confidence: {confidence:.1%})\n"
        header += f"**Action**: {query_analysis.get('action', 'list').title()}\n"
        header += f"**Query Complexity**: {query_complexity['complexity'].title()}\n"
        
        # Show schema discovery info
        header += f"**Schema Discovery**: Found {class_fields.get('total_fields', 0)} total fields\n"
        header += f"**Key Fields Used**: {', '.join(class_fields.get('key_fields', []))}\n"
        
        # Show intelligent value discovery info
        if query_complexity['needs_value_discovery'] and query_analysis.get('field_value_discovery'):
            discovered_fields = list(query_analysis['field_value_discovery'].keys())
            header += f"**Value Discovery**: Analyzed {len(discovered_fields)} field(s): {', '.join(discovered_fields)}\n"
        elif query_complexity['complexity'] == 'simple':
            header += f"**Value Discovery**: Skipped for performance (simple query)\n"
        
        # Show discovered filters if any
        discovered_filters = query_analysis.get("discovered_filters", [])
        if discovered_filters:
            header += f"**Schema-Aware Filters**: {len(discovered_filters)} applied\n"
            for filter_info in discovered_filters:
                header += f"  - {filter_info['field']} {filter_info['operator']} {filter_info['value']}\n"
        
        # Always show count information in the main output for API consumption
        if actual_count is not None and actual_count > 0:
            header += f"**Total Records Found**: {actual_count}\n"
            header += f"**Records Returned**: {returned_count}\n"
        else:
            header += f"**Total Records Found**: Not available\n"
            header += f"**Records Returned**: {returned_count}\n"
            
        header += f"**Output Fields**: {output_fields}\n\n"
        header += "---\n\n"
        
        if not objects:
            if actual_count is not None and actual_count > 0:
                return header + f"Found {actual_count} {class_name} object(s) but none returned (possibly due to access restrictions or filters)."
            else:
                # INTELLIGENT FALLBACK: When 0 results and we have filters, try to find better values
                discovered_filters = query_analysis.get("discovered_filters", [])
                if discovered_filters and not query_complexity.get('needs_value_discovery', False):
                    # Only for queries that didn't already do value discovery
                    fallback_header = header + f"🔍 **No results found. Checking for better field value matches...**\n\n"
                    
                    # Try to find better values for each filter
                    suggested_fixes = []
                    for filter_info in discovered_filters:
                        field = filter_info.get("field")
                        original_value = filter_info.get("value")
                        
                        if field and original_value:
                            # Discover actual values for this field
<<<<<<< HEAD
                            field_values = await discover_field_values(class_name, field, limit=100)
=======
                            field_values = await discover_field_values(class_name, field, limit=50)
>>>>>>> 9ac3458d
                            
                            if field_values["values"]:
                                # Try to find a better match
                                best_match = find_best_value_match(original_value, field_values["values"])
                                
                                if best_match != original_value:
                                    suggested_fixes.append({
                                        "field": field,
                                        "original": original_value,
                                        "suggested": best_match,
                                        "all_values": field_values["values"][:10]  # Show first 10 available values
                                    })
                    
                    if suggested_fixes:
                        fallback_header += "**💡 Suggested fixes:**\n"
                        for fix in suggested_fixes:
                            fallback_header += f"- Field **{fix['field']}**: You searched for '{fix['original']}', did you mean '{fix['suggested']}'?\n"
                            fallback_header += f"  Available values: {', '.join(fix['all_values'])}\n"
                        
                        # Try the query with the first suggested fix
                        if suggested_fixes:
                            first_fix = suggested_fixes[0]
                            fallback_header += f"\n🔄 **Trying with suggested value '{first_fix['suggested']}'...**\n\n"
                            
                            # Build new OQL with corrected value
                            corrected_query = oql_query.replace(f"= '{first_fix['original']}'", f"= '{first_fix['suggested']}'")
                            
                            # Execute corrected query
                            corrected_operation = operation_data.copy()
                            corrected_operation["key"] = corrected_query
                            
<<<<<<< HEAD
                                                       
=======
>>>>>>> 9ac3458d
                            corrected_result = await client.make_request(corrected_operation)
                            
                            if corrected_result.get("code") == 0:
                                corrected_objects = corrected_result.get("objects", {})
                                if corrected_objects:
                                    fallback_header += f"✅ **Found {len(corrected_objects)} results with corrected value!**\n\n"
                                    
                                    # Format the corrected results
                                    corrected_formatted = _format_objects_output_smart(
                                        corrected_objects, 
                                        class_name, 
                                        output_format, 
                                        class_fields, 
                                        query_analysis.get("requested_fields", []), 
                                        corrected_query
                                    )
                                    
                                    return fallback_header + corrected_formatted
                    
                    return fallback_header + "❌ No better matches found. The query criteria may not match any existing data."
                
                # Standard no results message
                no_objects_msg = f"No {class_name} objects found matching your query."
                if actual_count is None:
                    no_objects_msg += " (Total count not available - this could mean no objects exist or access restrictions apply.)"
                return header + no_objects_msg
        
        # Step 9: Handle different action types with smart formatting
        if query_analysis.get("action") == "count":
            # For count queries, always show total count prominently
            if actual_count is not None and actual_count > 0:
                display_count = actual_count
                count_source = "from API message"
            else:
                display_count = returned_count
                count_source = "from returned objects"
            
            count_result = f"📊 **Count Result**: {display_count} {class_name} object(s) ({count_source})\n"
            count_result += f"**Total Count**: {actual_count if actual_count is not None else 'Not available'}\n"
            
            if query_analysis.get("grouping"):
                count_result += f"\n**Breakdown by {query_analysis['grouping']}:**\n"
                groups = {}
                for obj_data in objects.values():
                    if obj_data.get("code") == 0:
                        fields = obj_data.get("fields", {})
                        group_value = fields.get(query_analysis["grouping"], "Unknown")
                        groups[group_value] = groups.get(group_value, 0) + 1
                
                for group_name, count in sorted(groups.items()):
                    count_result += f"• {group_name}: {count}\n"
            
            return header + count_result
        
<<<<<<< HEAD
        
        
=======
>>>>>>> 9ac3458d
        # Step 10: Smart object formatting using discovered schema (NO FIELD LIMITS)
        formatted_output = _format_objects_output_smart(
            objects, 
            class_name, 
            output_format, 
            class_fields, 
            query_analysis.get("requested_fields", []), 
            oql_query
        )
        
        # Add available fields summary (show more fields now)
        if class_fields.get("field_names") and output_format == "detailed":
            footer = f"\n\n💡 **Available Fields in {class_name}**:\n"
            sample_fields = class_fields.get("field_names", [])[:20]  # Increased from 10 to 20
            for field in sample_fields:
                sample_val = class_fields.get("sample_values", {}).get(field, "")
                if sample_val:
                    footer += f"- **{field}**: {sample_val}\n"
                else:
                    footer += f"- **{field}**\n"
            if len(class_fields.get("field_names", [])) > 20:
                footer += f"...and {len(class_fields.get('field_names', [])) - 20} more fields...\n"
            footer += f"**Total**: {class_fields.get('total_fields', 0)} fields available"
            formatted_output += footer
        
        return header + formatted_output
        
    except Exception as e:
        return f"❌ **Smart Query Error**: {str(e)}"

@mcp.tool()
async def discover_available_classes(search_term: Optional[str] = None) -> str:
    """
    Discover available iTop classes with their descriptions and use cases.
    
    Args:
        search_term: Optional term to filter classes by (e.g., "ticket", "server", "user")
       """
    try:
        result = "📚 **iTop Class Discovery**\n\n"
        
        if search_term:
            result += f"🔍 **Searching for**: \"{search_term}\"\n\n"
            search_lower = search_term.lower()
        else:
            result += "📋 **All Available Classes by Category**\n\n"
        
        total_classes = 0
        
        for category_name, category_list in ITOP_CLASS_TAXONOMY.items():
            category_header_added = False
            
            for use_case in category_list:
                use_case_header_added = False
                matching_classes = []
                
                for class_name in use_case["classes"]:
                    # Filter by search term if provided
                    if search_term:
                        if (search_lower in class_name.lower() or 
                            search_lower in use_case["description"].lower() or
                            any(search_lower in keyword for keyword in use_case.get("keywords", []))):
                            matching_classes.append(class_name)
                    else:
                        matching_classes.append(class_name)
                
                if matching_classes:
                    if not category_header_added:
                        result += f"## {category_name.replace('And', ' & ')}\n\n"
                        category_header_added = True
                    
                    if not use_case_header_added:
                        result += f"### 🏷️ {use_case['name']}\n"
                        result += f"*{use_case['description']}*\n\n"
                        use_case_header_added = True
                    
                    result += f"**Classes**: {', '.join(matching_classes)}\n"
                    if use_case.get("keywords"):
                        result += f"**Keywords**: {', '.join(use_case['keywords'][:8])}\n"
                    result += "\n"
                    
                    total_classes += len(matching_classes)
        
        if search_term and total_classes == 0:
            result += f"❌ No classes found matching '{search_term}'\n\n"
            result += "💡 **Try searching for**: ticket, server, pc, user, organization, change\n"
        else:
            result += f"📊 **Total Classes**: {total_classes}\n\n"
        
        result += "💡 **Usage Tips**:\n"
        result += "• Use `smart_query_processor()` with natural language\n"
<<<<<<< HEAD
        result += "• Example: \"Show me all servers\" or \"Count tickets by status\"\n"
=======
        result += "• Example: \"Show me new tickets\" or \"Count servers by status\"\n"
>>>>>>> 9ac3458d
        result += "• The system will auto-detect the best class to use\n"
        
        return result
        
    except Exception as e:
        return f"Error discovering classes: {str(e)}"
def _extract_count_from_message(message: str) -> int:
    """Extract count from API response message with flexible pattern matching."""
    try:
        import re
        
        if not message:
            return 0
        
        message_lower = message.lower()
        
        # Try multiple flexible patterns in order of preference
        patterns = [
            # iTop common formats
            r'found[:\s]*(\d+)',                    # "Found: 92", "Found 92", "found:92"
            r'(\d+)\s*found',                       # "92 found", "92found"
            r'(\d+)\s*objects?\s*found',            # "92 objects found", "1 object found"
            r'found\s*(\d+)\s*objects?',            # "found 92 objects", "found 1 object"
            r'(\d+)\s*objects?\s*returned',         # "92 objects returned"
            r'returned\s*(\d+)\s*objects?',         # "returned 92 objects"
            r'(\d+)\s*results?',                    # "92 results", "1 result"
            r'results?\s*[:\s]*(\d+)',              # "results: 92", "results 92"
            r'total[:\s]*(\d+)',                    # "total: 92", "total 92"
            r'count[:\s]*(\d+)',                    # "count: 92", "count 92"
            r'(\d+)\s*records?',                    # "92 records", "1 record"
            r'records?\s*[:\s]*(\d+)',              # "records: 92"
            r'(\d+)\s*entries',                     # "92 entries"
            r'entries[:\s]*(\d+)',                  # "entries: 92"
            # Generic number extraction as last resort
            r'(\d+)'                                # Any number in the message
        ]
        
        for pattern in patterns:
            match = re.search(pattern, message_lower)
            if match:
                count = int(match.group(1))
                # Sanity check: reasonable count range
                if 0 <= count <= 1000000:  # Up to 1M records seems reasonable
                    return count
        
        return 0
    except (ValueError, AttributeError):
<<<<<<< HEAD
        return 0


def main():
    """Main entry point for the MCP server"""
    # Check environment variables
    if not all([ITOP_BASE_URL, ITOP_USER, ITOP_PASSWORD]):
        print("Error: Missing required environment variables:")
        print("  - ITOP_BASE_URL: URL to your iTop instance")
        print("  - ITOP_USER: iTop username")  
        print("  - ITOP_PASSWORD: iTop password")
        print("  - ITOP_VERSION: API version (optional, default: 1.4)")
        exit(1)
    
    # Run the server
    mcp.run(transport="stdio")

if __name__ == "__main__":
    main()
=======
        return 0
>>>>>>> 9ac3458d
<|MERGE_RESOLUTION|>--- conflicted
+++ resolved
@@ -188,6 +188,19 @@
     return str_value
 
 
+def _format_field_value(value: Any, max_length: int = 500) -> str:
+    """Helper function to format field values for display with NO truncation."""
+    if value is None:
+        return "None"
+    str_value = str(value)
+    # Handle HTML content
+    if "<" in str_value and ">" in str_value:
+        str_value = re.sub(r'<[^>]+>', '', str_value).strip()
+    # Do NOT truncate values
+    str_value = str_value.replace("\n", " ").replace("\r", "")
+    return str_value
+
+
 def _format_objects_output(objects: dict, class_name: str, format_type: str, search_key: Optional[str] = None) -> str:
     """Helper function to format object output in different styles (no field count/length limits)."""
     
@@ -212,6 +225,9 @@
                 # Show all non-empty fields
                 field_values = [f"{field_name}: {_format_field_value(field_value)}" for field_name, field_value in fields.items() if field_value]
                 output += f"🔹 **{obj_key}** - {', '.join(field_values)}\n"
+                # Show all non-empty fields
+                field_values = [f"{field_name}: {_format_field_value(field_value)}" for field_name, field_value in fields.items() if field_value]
+                output += f"🔹 **{obj_key}** - {', '.join(field_values)}\n"
         return output
 
     elif format_type == "table":
@@ -228,18 +244,11 @@
                 valid_objects.append((obj_key, fields))
         
         if not all_fields:
-<<<<<<< HEAD
             return output + "No fields found for table display."
         
         # Sort fields for consistent column order
         display_fields = sorted(list(all_fields))
         col_widths = {field: max(len(field), 15) for field in display_fields}
-=======
-            return f"{header}No displayable fields found."
-        
-        # Create table header
-        col_widths = {field: max(len(field), 15) for field in all_fields}
->>>>>>> 9ac3458d
         col_widths["key"] = max(len("Object Key"), max(len(obj_key) for obj_key, _ in valid_objects) if valid_objects else 10)
         
         # Header row
@@ -251,15 +260,11 @@
         # Data rows
         for obj_key, fields in valid_objects:
             row = f"{obj_key:<{col_widths['key']}} | "
-<<<<<<< HEAD
             row_values = []
             for field in display_fields:
                 value = _format_field_value(fields.get(field, ""))
                 row_values.append(f"{value:<{col_widths[field]}}")
             row += " | ".join(row_values)
-=======
-            row += " | ".join(f"{_format_field_value(fields.get(field, '')):<{col_widths[field]}}" for field in all_fields)
->>>>>>> 9ac3458d
             output += row + "\n"
         
         return output
@@ -331,16 +336,11 @@
     header = f"Found {len(objects)} {class_name} object(s){search_info}:\n\n"
     
     if format_type == "summary":
-<<<<<<< HEAD
         # Summary format - show ALL non-empty fields for each object
-=======
-        # Summary format - show first few meaningful fields
->>>>>>> 9ac3458d
         output = header
         for obj_key, obj_data in objects.items():
             if obj_data.get("code") == 0:
                 fields = obj_data.get("fields", {})
-<<<<<<< HEAD
                 # Show all non-empty fields
                 field_values = [f"{field_name}: {_format_field_value(field_value)}" for field_name, field_value in fields.items() if field_value]
                 output += f"🔹 **{obj_key}** - {', '.join(field_values)}\n"
@@ -352,31 +352,10 @@
         
         # Collect all fields across all objects (not just non-empty)
         all_fields = set()
-=======
-                
-                # Show first few non-empty fields (up to 3)
-                field_values = []
-                count = 0
-                for field_name, field_value in fields.items():
-                    if field_value and count < 3:
-                        field_values.append(f"{field_name}: {_format_field_value(field_value)}")
-                        count += 1
-                
-                output += f"🔹 **{obj_key}** - {', '.join(field_values)}\n"
-        return output
-    
-    elif format_type == "table":
-        # Table format - show all meaningful fields that fit
-        output = header
-        
-        # Collect all non-empty fields across objects
-        all_useful_fields = set()
->>>>>>> 9ac3458d
         valid_objects = []
         for obj_key, obj_data in objects.items():
             if obj_data.get("code") == 0:
                 fields = obj_data.get("fields", {})
-<<<<<<< HEAD
                 all_fields.update(fields.keys())
                 valid_objects.append((obj_key, fields))
         
@@ -385,24 +364,6 @@
         
         # Sort fields for consistent column order
         display_fields = sorted(list(all_fields))
-=======
-                # Only include fields that have values
-                useful_fields = {k: v for k, v in fields.items() if v}
-                all_useful_fields.update(useful_fields.keys())
-                valid_objects.append((obj_key, fields))
-        
-        # Use requested fields if specified, otherwise use first 5 useful fields
-        if requested_fields:
-            display_fields = [f for f in requested_fields if f in all_useful_fields]
-        else:
-            # Show first 5 alphabetically sorted fields that have values
-            display_fields = sorted(list(all_useful_fields))[:5]
-        
-        if not display_fields:
-            return output + "No fields with values found for table display."
-        
-        # Create table
->>>>>>> 9ac3458d
         col_widths = {field: max(len(field), 15) for field in display_fields}
         col_widths["key"] = max(len("Object Key"), max(len(obj_key) for obj_key, _ in valid_objects) if valid_objects else 10)
         
@@ -418,10 +379,6 @@
             row_values = []
             for field in display_fields:
                 value = _format_field_value(fields.get(field, ""))
-<<<<<<< HEAD
-=======
-                # Do not truncate for table display
->>>>>>> 9ac3458d
                 row_values.append(f"{value:<{col_widths[field]}}")
             row += " | ".join(row_values)
             output += row + "\n"
@@ -538,7 +495,6 @@
         
     except Exception as e:
         return {"values": [], "total_sampled": 0, "field_type": "unknown", "sample_pattern": "", "error": str(e)}
-<<<<<<< HEAD
 
 def _analyze_field_values(values: list, field_name: str) -> dict:
     """
@@ -1638,411 +1594,6 @@
             "operator": operator,
             "value": value,
             "original_term": search_term
-=======
-
-def _analyze_field_values(values: list, field_name: str) -> dict:
-    """
-    Analyze field values to determine type, patterns, and confidence.
-    This helps the AI understand what kind of field it's working with.
-    """
-    if not values:
-        return {"type": "unknown", "pattern": "", "confidence": 0}
-    
-    field_lower = field_name.lower()
-    
-    # Determine field type based on values and field name
-    field_type = "text"  # default
-    pattern = ""
-    confidence = 0.5
-    
-    # Check for numeric values
-    numeric_count = 0
-    for value in values:
-        try:
-            float(value)
-            numeric_count += 1
-        except ValueError:
-            pass
-    
-    if numeric_count > len(values) * 0.8:
-        field_type = "numeric"
-        confidence = 0.9
-    
-    # Check for boolean-like values
-    boolean_indicators = {"yes", "no", "true", "false", "1", "0", "on", "off", "enabled", "disabled"}
-    if all(value.lower() in boolean_indicators for value in values):
-        field_type = "boolean"
-        confidence = 0.95
-    
-    # Check for date patterns
-    date_patterns = [
-        r'\d{4}-\d{2}-\d{2}',  # YYYY-MM-DD
-        r'\d{2}/\d{2}/\d{4}',  # MM/DD/YYYY
-        r'\d{4}-\d{2}-\d{2} \d{2}:\d{2}:\d{2}'  # YYYY-MM-DD HH:MM:SS
-    ]
-    
-    date_matches = 0
-    for value in values:
-        for pattern_regex in date_patterns:
-            if re.match(pattern_regex, value):
-                date_matches += 1
-                break
-    
-    if date_matches > len(values) * 0.7:
-        field_type = "date"
-        confidence = 0.9
-    
-    # Check for enumeration (limited unique values)
-    if len(set(values)) <= 20 and len(values) > 10:
-        field_type = "enum"
-        confidence = 0.8
-        pattern = f"enum({len(set(values))} unique values)"
-    
-    # Field name analysis for additional confidence
-    if any(indicator in field_lower for indicator in ["status", "state", "type", "priority", "level"]):
-        field_type = "enum"
-        confidence = min(confidence + 0.2, 1.0)
-    
-    if any(indicator in field_lower for indicator in ["date", "time", "created", "modified", "updated"]):
-        field_type = "date"
-        confidence = min(confidence + 0.2, 1.0)
-    
-    if any(indicator in field_lower for indicator in ["id", "count", "number", "size", "amount"]):
-        field_type = "numeric"
-        confidence = min(confidence + 0.2, 1.0)
-    
-    return {
-        "type": field_type,
-        "pattern": pattern,
-        "confidence": confidence
-    }
-
-def classify_query_complexity(query: str, query_analysis: dict) -> dict:
-    """
-    **QUERY INTELLIGENCE CLASSIFIER**
-    
-    Determines whether a query is simple (list all) or complex (needs value discovery).
-    This is the key function that prevents over-processing simple queries.
-    
-    Returns:
-        dict: {
-            "complexity": "simple|moderate|complex",
-            "needs_value_discovery": bool,
-            "discovery_fields": [list of fields that need value discovery],
-            "reasoning": "explanation of classification"
-        }
-    """
-    query_lower = query.lower()
-    
-    # Simple query indicators
-    simple_indicators = [
-        "list all", "show all", "get all", "display all",
-        "list", "show", "get", "display", "fetch",
-        "what are", "give me"
-    ]
-    
-    # Complex query indicators
-    complex_indicators = [
-        "where", "with", "having", "filter", "only",
-        "by status", "by type", "by priority", "by organization",
-        "count by", "group by", "breakdown by",
-        "running", "using", "containing", "matching",
-        "more than", "less than", "greater than", "equal to",
-        "in", "not in", "between"
-    ]
-    
-    # Check for simple patterns first
-    is_simple = False
-    for indicator in simple_indicators:
-        if indicator in query_lower:
-            # Check if it's truly simple (no additional complexity)
-            remaining_query = query_lower.replace(indicator, "").strip()
-            if len(remaining_query.split()) <= 3:  # e.g., "list all servers"
-                is_simple = True
-                break
-    
-    # Check for complex patterns
-    complexity_score = 0
-    detected_complex_indicators = []
-    
-    for indicator in complex_indicators:
-        if indicator in query_lower:
-            complexity_score += 1
-            detected_complex_indicators.append(indicator)
-    
-    # Analyze discovered filters from query analysis
-    discovered_filters = query_analysis.get("discovered_filters", [])
-    raw_filters = query_analysis.get("raw_filters", [])
-    
-    # Determine fields that need value discovery
-    discovery_fields = []
-    
-    # From discovered filters - only for complex queries
-    for filter_info in discovered_filters:
-        field = filter_info.get("field")
-        if field and field not in discovery_fields:
-            discovery_fields.append(field)
-    
-    # From grouping
-    if query_analysis.get("grouping"):
-        grouping_field = query_analysis["grouping"]
-        if grouping_field not in discovery_fields:
-            discovery_fields.append(grouping_field)
-    
-    # From raw filters that might need field mapping
-    for raw_filter in raw_filters:
-        category = raw_filter.get("category")
-        if category and category not in ["memory", "priority"]:  # Skip numeric categories
-            discovery_fields.append(category)  # Will be mapped to actual field later
-    
-    # Final classification
-    if is_simple and complexity_score == 0 and not discovery_fields:
-        return {
-            "complexity": "simple",
-            "needs_value_discovery": False,
-            "discovery_fields": [],
-            "reasoning": f"Simple query detected: '{query}' - no filtering or grouping needed"
-        }
-    
-    elif complexity_score <= 2 and len(discovery_fields) <= 2:
-        return {
-            "complexity": "moderate",
-            "needs_value_discovery": True,
-            "discovery_fields": discovery_fields,
-            "reasoning": f"Moderate complexity: {complexity_score} indicators, {len(discovery_fields)} fields need discovery"
-        }
-    
-    else:
-        return {
-            "complexity": "complex",
-            "needs_value_discovery": True,
-            "discovery_fields": discovery_fields,
-            "reasoning": f"Complex query: {complexity_score} indicators, {len(discovery_fields)} fields need discovery"
-        }
-
-async def enhance_query_analysis_with_values(query_analysis: dict, class_name: str, class_fields: dict) -> dict:
-    """
-    **INTELLIGENT VALUE DISCOVERY ENHANCER**
-    
-    Enhances query analysis by discovering actual field values for fields that need it.
-    Only runs when query complexity analysis determines it's needed.
-    
-    This is what makes the MCP truly intelligent - it can adapt to any field, any query.
-    """
-    enhanced_analysis = query_analysis.copy()
-    
-    # Get fields that need value discovery
-    discovery_fields = []
-    field_mappings = {}
-    
-    # From discovered filters - get actual field names, especially those marked for value discovery
-    for filter_info in query_analysis.get("discovered_filters", []):
-        field = filter_info.get("field")
-        needs_discovery = filter_info.get("needs_value_discovery", False)
-        if field and field in class_fields.get("field_names", []):
-            if needs_discovery or field not in discovery_fields:
-                discovery_fields.append(field)
-    
-    # From grouping - find actual field name
-    if query_analysis.get("grouping"):
-        grouping_term = query_analysis["grouping"]
-        actual_field = find_semantically_similar_field(grouping_term, class_fields.get("field_names", []))
-        if actual_field:
-            discovery_fields.append(actual_field)
-            field_mappings[grouping_term] = actual_field
-    
-    # From raw filters - map to actual fields and discover values
-    for raw_filter in query_analysis.get("raw_filters", []):
-        category = raw_filter.get("category")
-        if category:
-            # Map category to actual field
-            mapped_filter = await map_filter_to_field(raw_filter, class_fields)
-            if mapped_filter:
-                field = mapped_filter["field"]
-                if field not in discovery_fields:
-                    discovery_fields.append(field)
-                    field_mappings[category] = field
-    
-    # Now discover values for the identified fields
-    enhanced_analysis["field_value_discovery"] = {}
-    
-    for field in discovery_fields:
-        print(f"🔍 Discovering values for field: {field}")
-        
-        # Discover values for this field
-        field_values = await discover_field_values(class_name, field, limit=50)
-        
-        enhanced_analysis["field_value_discovery"][field] = field_values
-        
-        # If values were discovered, enhance the filters
-        if field_values["values"]:
-            # Update discovered filters with better value mapping
-            for filter_info in enhanced_analysis.get("discovered_filters", []):
-                if filter_info.get("field") == field:
-                    original_value = filter_info.get("value", "")
-                    
-                    # Try to find better matching value from discovered values
-                    best_match = find_best_value_match(original_value, field_values["values"])
-                    
-                    if best_match and best_match != original_value:
-                        filter_info["value"] = best_match
-                        filter_info["value_source"] = "discovered"
-                        filter_info["original_value"] = original_value
-    
-    # Update field mappings in analysis
-    enhanced_analysis["field_mappings"] = field_mappings
-    
-    return enhanced_analysis
-
-def find_best_value_match(search_value: str, available_values: list) -> str:
-    """
-    Find the best matching value from available values for a search term.
-    Uses fuzzy matching to handle variations in user input.
-    """
-    if not available_values:
-        return search_value
-    
-    search_lower = str(search_value).lower()
-    
-    # Exact match first
-    for value in available_values:
-        if str(value).lower() == search_lower:
-            return value
-    
-    # Partial match
-    for value in available_values:
-        if search_lower in str(value).lower() or str(value).lower() in search_lower:
-            return value
-    
-    # Fuzzy matching for common variations
-    fuzzy_mappings = {
-        "active": ["production", "enabled", "on", "running", "ongoing"],
-        "inactive": ["obsolete", "disabled", "off", "stopped"],
-        "new": ["pending", "draft", "created"],
-        "closed": ["resolved", "completed", "done"],
-        "open": ["active", "assigned", "in_progress", "ongoing", "new"]
-    }
-    
-    for key, variations in fuzzy_mappings.items():
-        if search_lower == key:
-            for variation in variations:
-                for value in available_values:
-                    if variation in str(value).lower():
-                        return value
-    
-    return search_value
-
-
-# Comprehensive iTop Class Mapping for Smart Query Processing
-ITOP_CLASS_TAXONOMY = {
-    "SearchUseCases": [
-        {
-            "name": "Tickets",
-            "classes": ["Ticket", "UserRequest", "Incident", "Problem", "Change"],
-            "description": "ITSM ticket objects",
-            "keywords": ["ticket", "tickets", "request", "requests", "issue", "issues", "incident", "incidents", "problem", "problems", "change", "changes"]
-        },
-        {
-            "name": "Change Requests", 
-            "classes": ["Change", "RoutineChange", "NormalChange", "ApprovedChange", "EmergencyChange"],
-            "description": "Various change ticket types",
-            "keywords": ["change", "changes", "change request", "change requests", "routine change", "normal change", "emergency change"]
-        },
-        {
-            "name": "PCs",
-            "classes": ["PC", "PhysicalDevice"],
-            "description": "End-user devices", 
-            "keywords": ["pc", "pcs", "computer", "computers", "desktop", "desktops", "laptop", "laptops", "workstation", "workstations"]
-        },
-        {
-            "name": "Servers",
-            "classes": ["Server", "DatacenterDevice", "ConnectableCI"],
-            "description": "Server and datacenter hardware",
-            "keywords": ["server", "servers", "datacenter", "datacenter device", "connectable"]
-        },
-        {
-            "name": "Virtual Machines",
-            "classes": ["VirtualMachine", "Hypervisor"],
-            "description": "Virtual infrastructure",
-            "keywords": ["vm", "vms", "virtual machine", "virtual machines", "hypervisor", "hypervisors", "virtual"]
-        },
-        {
-            "name": "People and Contacts",
-            "classes": ["Person", "Contact", "Team", "Organization"],
-            "description": "User and organizational entities",
-            "keywords": ["person", "people", "contact", "contacts", "user", "users", "team", "teams", "organization", "organizations", "org", "orgs"]
-        }
-    ],
-    "InternalOperational": [
-        {
-            "name": "Auditing / Change Logs",
-            "classes": [
-                "CMDBChange", "CMDBChangeOp", "CMDBChangeOpCreate", "CMDBChangeOpDelete",
-                "CMDBChangeOpSetAttribute", "CMDBChangeOpSetAttributeCustomFields",
-                "CMDBChangeOpSetAttributeLinks", "CMDBChangeOpSetAttributeLongText",
-                "CMDBChangeOpSetAttributeHTML", "CMDBChangeOpSetAttributeURL",
-                "CMDBChangeOpSetAttributeCaseLog", "CMDBChangeOpSetAttributeEncrypted",
-                "CMDBChangeOpSetAttributeOneWayPassword", "CMDBChangeOpSetAttributeBlob",
-                "CMDBChangeOpSetAttributeScalar"
-            ],
-            "description": "Detailed change operations and history tracking",
-            "keywords": ["audit", "auditing", "change log", "change logs", "history", "tracking", "cmdb change"]
-        },
-        {
-            "name": "Automation / Rules",
-            "classes": [
-                "Action", "ActionEmail", "ActionWebhook", "ActionSlackNotification",
-                "Trigger", "TriggerOnObject", "TriggerOnObjectCreate", "TriggerOnStateChange",
-                "TriggerOnPortalUpdate", "Event", "EventNotification", "EventWebhook"
-            ],
-            "description": "Workflow, triggers, and notification mechanisms",
-            "keywords": ["action", "actions", "trigger", "triggers", "automation", "workflow", "notification", "webhook"]
-        }
-    ],
-    "SecurityAndUser": [
-        {
-            "name": "Users & Profiles",
-            "classes": [
-                "User", "UserLocal", "UserExternal", "UserInternal", "UserLDAP",
-                "UserToken", "PersonalToken", "URP_Profiles", "URP_UserOrg", "URP_UserProfile"
-            ],
-            "description": "Authentication, user metadata, and profiles",
-            "keywords": ["user", "users", "profile", "profiles", "authentication", "token", "ldap"]
-        }
-    ],
-    "StorageAndDocuments": [
-        {
-            "name": "Documents & Attachments",
-            "classes": ["Document", "DocumentFile", "DocumentNote", "DocumentWeb", "Attachment"],
-            "description": "Document storage",
-            "keywords": ["document", "documents", "attachment", "attachments", "file", "files"]
-        }
-    ]
-}
-
-# Cache for discovered class fields
-_CLASS_FIELDS_CACHE = {}
-
-async def discover_class_fields(class_name: str) -> dict:
-    """
-    Dynamically discover all available fields for a given iTop class.
-    Returns ONLY the raw field names and sample values - NO HARDCODED CATEGORIZATION.
-    Uses caching to avoid repeated API calls.
-    """
-    if class_name in _CLASS_FIELDS_CACHE:
-        return _CLASS_FIELDS_CACHE[class_name]
-    
-    try:
-        client = get_itop_client()
-        
-        # Get one object with all fields to discover the schema
-        operation_data = {
-            "operation": "core/get",
-            "class": class_name,
-            "key": f"SELECT {class_name}",
-            "output_fields": "*",
-            "limit": 1
->>>>>>> 9ac3458d
         }
     
     return None
@@ -2171,7 +1722,6 @@
         operator = mapped_filter["operator"]
         value = mapped_filter["value"]
         
-<<<<<<< HEAD
         if operator == "IS NULL":
             if field.endswith("_id") or field.lower() in ["service_id", "organization_id", "team_id"]:
                 conditions.append(f"({field} = '' OR {field} = 0)")
@@ -2312,180 +1862,8 @@
     
     # For detailed view - get ALL fields for maximum information
     return "*"
-=======
-        result = await client.make_request(operation_data)
-        
-        if result.get("code") == 0 and result.get("objects"):
-            # Extract field schema from the first object
-            first_obj = next(iter(result["objects"].values()))
-            if first_obj.get("code") == 0:
-                fields = first_obj.get("fields", {})
-                
-                # Store ONLY raw field discovery - let AI decide what to display
-                field_schema = {
-                    "field_names": list(fields.keys()),
-                    "sample_values": {k: str(v)[:100] if v else "" for k, v in fields.items()},
-                    "total_fields": len(fields),
-                    "key_fields": _identify_key_fields(fields),
-                    "display_fields": _identify_display_fields(fields)
-                }
-                
-                _CLASS_FIELDS_CACHE[class_name] = field_schema
-                return field_schema
-    
-    except Exception as e:
-        # Return empty schema if discovery fails
-        return {
-            "field_names": [],
-            "sample_values": {},
-            "total_fields": 0,
-            "key_fields": [],
-            "display_fields": []
-        }
-    
-    return _CLASS_FIELDS_CACHE.get(class_name, {})
-
-
-def _identify_key_fields(fields: dict) -> list:
-    """Identify the most important fields for summary display"""
-    priority_indicators = [
-        "name", "friendlyname", "title", "status", "id", "ref", 
-        "description", "organization_name", "org_name", "caller_name"
-    ]
-    
-    key_fields = []
-    for indicator in priority_indicators:
-        if indicator in fields and fields[indicator]:
-            key_fields.append(indicator)
-    
-    return key_fields[:5]  # Top 5 key fields
-
-
-def _identify_display_fields(fields: dict) -> list:
-    """Identify the best fields for table/summary display"""
-    # Skip very long text fields, internal IDs, and empty fields
-    skip_patterns = ["_id", "_list", "html", "description", "solution", "log"]
-    
-    display_fields = []
-    for field_name, field_value in fields.items():
-        if (field_value and 
-            not any(pattern in field_name.lower() for pattern in skip_patterns) and
-            len(str(field_value)) < 200):  # Skip very long values
-            display_fields.append(field_name)
-    
-    return display_fields[:8]  # Top 8 display fields
-
-def smart_class_detection(query: str) -> tuple[str, float, dict]:
-    """
-    Intelligently detect the most appropriate iTop class based on natural language query.
-    
-    Returns:
-        tuple: (best_class_name, confidence_score, query_analysis)
-    """
-    query_lower = query.lower()
-    best_matches = []
-    
-    # Search through all categories and classes
-    for category_list in ITOP_CLASS_TAXONOMY.values():
-        for category in category_list:
-            for class_name in category["classes"]:
-                score = 0
-                
-                # Direct class name match (high score)
-                if class_name.lower() in query_lower:
-                    score += 50
-                
-                # Keyword matching
-                for keyword in category.get("keywords", []):
-                    if keyword in query_lower:
-                        score += len(keyword.split()) * 10  # Multi-word keywords get higher scores
-                
-                # Pattern matching for specific query types
-                if score > 0:
-                    best_matches.append((class_name, score, category))
-    
-    # Sort by score and return the best match
-    best_matches.sort(key=lambda x: x[1], reverse=True)
-    
-    if best_matches:
-        best_class, best_score, best_category = best_matches[0]
-        
-        # Analyze query for additional parameters
-        query_analysis = analyze_query_intent(query, best_class)
-        
-        # Normalize confidence score (0-1)
-        confidence = min(best_score / 100.0, 1.0)
-        
-        return best_class, confidence, query_analysis
-    
-    # Default fallback
-    return "UserRequest", 0.1, {"action": "list", "filters": []}
->>>>>>> 9ac3458d
-
-def analyze_query_intent_with_schema(query: str, class_name: str, class_fields: dict) -> dict:
-    """
-    Analyze the query to extract intent, filters, and desired actions using actual schema knowledge.
-    This is the NEW improved version that uses discovered fields for better mapping.
-    """
-    query_lower = query.lower()
-    available_fields = class_fields.get("field_names", [])
-    
-    analysis = {
-        "action": "list",  # Default action
-        "raw_filters": [],  # Raw filter terms to be mapped dynamically
-        "requested_fields": [],  # Fields specifically requested in the query
-        "grouping": None,
-        "sorting": None,
-        "format_preference": "detailed",
-        "time_analysis": False,
-        "comparison": False,
-        "discovered_filters": []  # NEW: Pre-mapped filters using schema
-    }
-    
-    # Detect action type (same as before)
-    if any(word in query_lower for word in ["count", "how many", "number of"]):
-        analysis["action"] = "count"
-        analysis["format_preference"] = "summary"
-    elif any(word in query_lower for word in ["compare", "vs", "versus", "compared to"]):
-        analysis["action"] = "compare"
-        analysis["comparison"] = True
-        analysis["format_preference"] = "table"
-    elif any(word in query_lower for word in ["stats", "statistics", "breakdown", "summary"]):
-        analysis["action"] = "statistics"
-        analysis["format_preference"] = "table"
-    elif any(word in query_lower for word in ["list", "show", "get", "find"]):
-        analysis["action"] = "list"
-    
-    # NEW: Smart field-aware filtering using discovered schema
-    discovered_filters = extract_filters_with_schema(query_lower, available_fields)
-    analysis["discovered_filters"] = discovered_filters
-    
-    # Also keep the old system for backward compatibility
-    raw_filters = extract_filter_terms_from_query(query_lower)
-    analysis["raw_filters"] = raw_filters
-    
-    # Detect grouping with schema awareness
-    if "by" in query_lower:
-        parts = query_lower.split("by")
-        if len(parts) > 1:
-            group_part = parts[-1].strip()
-            group_words = group_part.split()
-            if group_words:
-                # Try to find actual field that matches grouping intent
-                potential_group_field = find_semantically_similar_field(group_words[0], class_fields.get("field_names", []))
-                analysis["grouping"] = potential_group_field or group_words[0]
-    
-    # Detect time-based analysis with schema awareness
-    if any(word in query_lower for word in ["on time", "late", "overdue", "sla", "deadline"]):
-        analysis["time_analysis"] = True
-        # Look for actual SLA-related fields in the schema
-        sla_fields = [f for f in available_fields if any(sla_term in f.lower() for sla_term in ["sla", "deadline", "due", "timeout"])]
-        if sla_fields:
-            analysis["sla_fields"] = sla_fields
-    
-    return analysis
-
-<<<<<<< HEAD
+
+
 async def handle_multi_class_query(query: str, query_analysis: dict) -> str:
     """
     Handle queries that need data from multiple classes like "network devices with their locations"
@@ -2690,636 +2068,6 @@
         query_complexity = classify_query_complexity(query, query_analysis)
         
        
-=======
-def extract_filters_with_schema(query_lower: str, available_fields: list) -> list:
-    """
-    NEW: Extract filters using actual schema knowledge for much better accuracy.
-    """
-    filters = []
-    
-    # Status filtering - find actual status fields
-    status_fields = [f for f in available_fields if "status" in f.lower() or "state" in f.lower()]
-    status_terms = ["new", "assigned", "pending", "resolved", "closed", "open", "ongoing", "active", "inactive", "production", "obsolete"]
-    
-    for term in status_terms:
-        if term in query_lower and status_fields:
-            filters.append({
-                "field": status_fields[0],  # Use the first/best status field
-                "operator": "=",
-                "value": term,
-                "confidence": "high",
-                "source": "schema_aware"
-            })
-    
-    # OS filtering - find actual OS fields
-    os_fields = [f for f in available_fields if any(os_term in f.lower() for os_term in ["os", "operating", "system", "platform", "osfamily", "osversion"])]
-    os_terms = ["linux", "windows", "ubuntu", "centos", "redhat", "debian", "fedora", "macos"]
-    
-    for term in os_terms:
-        if term in query_lower and os_fields:
-            # Prefer family fields for OS family terms
-            family_fields = [f for f in os_fields if "family" in f.lower()]
-            best_field = family_fields[0] if family_fields else os_fields[0]
-            filters.append({
-                "field": best_field,
-                "operator": "LIKE",
-                "value": f"%{term}%",
-                "confidence": "high",
-                "source": "schema_aware"
-            })
-    
-    # Memory/RAM filtering - find actual memory fields
-    memory_fields = [f for f in available_fields if any(mem_term in f.lower() for mem_term in ["ram", "memory", "mem"])]
-    ram_pattern = r'(\d+)\s*(gb|mb)\s*(ram|memory)'
-    ram_match = re.search(ram_pattern, query_lower)
-    if ram_match and memory_fields:
-        amount = int(ram_match.group(1))
-        unit = ram_match.group(2)
-        amount_mb = amount * 1024 if unit == "gb" else amount
-        
-        operator = ">"
-        if "less than" in query_lower or "under" in query_lower or "below" in query_lower:
-            operator = "<"
-        elif "at least" in query_lower:
-            operator = ">="
-        elif "at most" in query_lower:
-            operator = "<="
-            
-        filters.append({
-            "field": memory_fields[0],
-            "operator": operator,
-            "value": amount_mb,
-            "confidence": "high",
-            "source": "schema_aware"
-        })
-    
-    # Organization/Team/Service filtering - find relationship fields
-    relationship_terms = {
-        "organization": ["org", "company", "organization"],
-        "team": ["team", "group"],
-        "service": ["service", "application", "app"],
-        "caller": ["caller", "user", "person"],
-        "agent": ["agent", "assignee", "owner"]
-    }
-    
-    for rel_type, rel_keywords in relationship_terms.items():
-        rel_fields = [f for f in available_fields if any(keyword in f.lower() for keyword in rel_keywords)]
-        if rel_fields:
-            # Look for mentions of specific names after these keywords
-            for keyword in rel_keywords:
-                if keyword in query_lower:
-                    # Extract potential names after the keyword
-                    parts = query_lower.split(keyword)
-                    if len(parts) > 1:
-                        after_keyword = parts[1].strip()
-                        words = after_keyword.split()
-                        if words and len(words[0]) > 2:  # Reasonable name length
-                            name_field = None
-                            id_field = None
-                            for field in rel_fields:
-                                if field.endswith("_name"):
-                                    name_field = field
-                                elif field.endswith("_id"):
-                                    id_field = field
-                            
-                            best_field = name_field or id_field or rel_fields[0]
-                            filters.append({
-                                "field": best_field,
-                                "operator": "LIKE",
-                                "value": f"%{words[0]}%",
-                                "confidence": "medium",
-                                "source": "schema_aware"
-                            })
-    
-    return filters
-
-def analyze_query_intent(query: str, class_name: str) -> dict:
-    """
-    Analyze the query to extract intent, filters, and desired actions.
-    This function now extracts raw filter terms without hardcoded field mappings.
-    """
-    query_lower = query.lower()
-    analysis = {
-        "action": "list",  # Default action
-        "raw_filters": [],  # Raw filter terms to be mapped dynamically
-        "requested_fields": [],  # Fields specifically requested in the query
-        "grouping": None,
-        "sorting": None,
-        "format_preference": "detailed",
-        "time_analysis": False,
-        "comparison": False
-    }
-    
-    # Detect action type
-    if any(word in query_lower for word in ["count", "how many", "number of"]):
-        analysis["action"] = "count"
-        analysis["format_preference"] = "summary"
-    elif any(word in query_lower for word in ["compare", "vs", "versus", "compared to"]):
-        analysis["action"] = "compare"
-        analysis["comparison"] = True
-        analysis["format_preference"] = "table"
-    elif any(word in query_lower for word in ["stats", "statistics", "breakdown", "summary"]):
-        analysis["action"] = "statistics"
-        analysis["format_preference"] = "table"
-    elif any(word in query_lower for word in ["list", "show", "get", "find"]):
-        analysis["action"] = "list"
-    
-    # Extract raw filter terms from the query
-    raw_filters = extract_filter_terms_from_query(query_lower)
-    analysis["raw_filters"] = raw_filters
-    
-    # Detect grouping
-    if "by" in query_lower:
-        # Extract what to group by
-        parts = query_lower.split("by")
-        if len(parts) > 1:
-            group_part = parts[-1].strip()
-            # Extract the first meaningful word after "by"
-            group_words = group_part.split()
-            if group_words:
-                analysis["grouping"] = group_words[0]
-    
-    # Detect time-based analysis
-    if any(word in query_lower for word in ["on time", "late", "overdue", "sla", "deadline"]):
-        analysis["time_analysis"] = True
-    
-    return analysis
-
-def extract_filter_terms_from_query(query_lower: str) -> list:
-    """
-    Extract filter terms from natural language query.
-    Returns a list of dictionaries with filter information.
-    """
-    filters = []
-    
-    # Status-related terms
-    status_terms = {
-        "new": {"term": "new", "category": "status"},
-        "assigned": {"term": "assigned", "category": "status"},
-        "pending": {"term": "pending", "category": "status"},
-        "resolved": {"term": "resolved", "category": "status"},
-        "closed": {"term": "closed", "category": "status"},
-        "open": {"term": "open", "category": "status"},
-        "ongoing": {"term": "ongoing", "category": "status"},
-        "active": {"term": "active", "category": "status"},
-        "inactive": {"term": "inactive", "category": "status"},
-        "production": {"term": "production", "category": "status"},
-        "obsolete": {"term": "obsolete", "category": "status"}
-    }
-    
-    # OS-related terms
-    os_terms = {
-        "linux": {"term": "linux", "category": "os"},
-        "windows": {"term": "windows", "category": "os"},
-        "ubuntu": {"term": "ubuntu", "category": "os"},
-        "centos": {"term": "centos", "category": "os"},
-        "redhat": {"term": "redhat", "category": "os"}
-    }
-    
-    # Priority/urgency terms
-    priority_terms = {
-        "high": {"term": "high", "category": "priority"},
-        "medium": {"term": "medium", "category": "priority"},
-        "low": {"term": "low", "category": "priority"},
-        "urgent": {"term": "urgent", "category": "priority"},
-        "critical": {"term": "critical", "category": "priority"}
-    }
-    
-    # Null/empty checks
-    null_terms = ["null", "empty", "without", "missing", "no ", "blank"]
-    
-    # Check for status terms
-    for term, info in status_terms.items():
-        if term in query_lower:
-            filters.append({
-                "search_term": term,
-                "category": info["category"],
-                "operator": "=",
-                "value": info["term"]
-            })
-    
-    # Check for OS terms
-    for term, info in os_terms.items():
-        if term in query_lower:
-            filters.append({
-                "search_term": term,
-                "category": info["category"],
-                "operator": "LIKE",
-                "value": f"%{info['term']}%"
-            })
-    
-    # Check for priority terms
-    for term, info in priority_terms.items():
-        if term in query_lower:
-            filters.append({
-                "search_term": term,
-                "category": info["category"],
-                "operator": "=",
-                "value": info["term"]
-            })
-    
-    # Check for RAM/Memory constraints
-    import re
-    ram_pattern = r'(\d+)\s*(gb|mb)\s*(ram|memory)'
-    ram_match = re.search(ram_pattern, query_lower)
-    if ram_match:
-        amount = int(ram_match.group(1))
-        unit = ram_match.group(2)
-        # Convert to MB for consistency
-        if unit == "gb":
-            amount_mb = amount * 1024
-        else:
-            amount_mb = amount
-            
-        # Determine operator based on context
-        operator = "<"
-        if "more than" in query_lower or "greater than" in query_lower or "above" in query_lower:
-            operator = ">"
-        elif "less than" in query_lower or "under" in query_lower or "below" in query_lower:
-            operator = "<"
-        elif "at least" in query_lower:
-            operator = ">="
-        elif "at most" in query_lower:
-            operator = "<="
-            
-        filters.append({
-            "search_term": f"{ram_match.group(1)} {unit}",
-            "category": "memory",
-            "operator": operator,
-            "value": amount_mb
-        })
-    
-    # Check for null/empty field queries
-    for null_term in null_terms:
-        if null_term in query_lower:
-            # Try to identify what field should be null
-            context_words = query_lower.split()
-            null_index = -1
-            for i, word in enumerate(context_words):
-                if null_term in word:
-                    null_index = i
-                    break
-            
-            if null_index >= 0:
-                # Look for field indicators nearby
-                search_range = context_words[max(0, null_index-2):min(len(context_words), null_index+3)]
-                field_indicators = ["service", "category", "organization", "team", "agent", "caller"]
-                
-                for indicator in field_indicators:
-                    if indicator in " ".join(search_range):
-                        filters.append({
-                            "search_term": f"{null_term} {indicator}",
-                            "category": indicator,
-                            "operator": "IS NULL",
-                            "value": None
-                        })
-                        break
-    
-    return filters
-
-
-
-async def map_filter_to_field(filter_info: dict, class_fields: dict) -> dict:
-    """
-    Use dynamic field mapping to find the best field match for a filter term.
-    Uses only dynamically discovered fields without hardcoded categorization.
-    """
-    search_term = filter_info["search_term"]
-    category = filter_info["category"]
-    operator = filter_info["operator"]
-    value = filter_info["value"]
-    
-    available_fields = class_fields.get("field_names", [])
-    if not available_fields:
-        return None
-    
-    # Dynamic field mapping logic - no hardcoded categories
-    best_field = None
-    
-    if category == "status":
-        # Look for fields containing "status" or "state"
-        for field in available_fields:
-            field_lower = field.lower()
-            if "status" in field_lower or "state" in field_lower:
-                best_field = field
-                break
-    
-    elif category == "os":
-        # Look for OS-related fields
-        os_candidates = []
-        for field in available_fields:
-            field_lower = field.lower()
-            if any(term in field_lower for term in ["os", "operating", "system", "platform", "osfamily", "osversion"]):
-                os_candidates.append(field)
-        
-        # Prefer osfamily_name for OS family, then other OS fields
-        if os_candidates:
-            family_fields = [f for f in os_candidates if "family" in f.lower()]
-            if family_fields:
-                best_field = family_fields[0]
-            else:
-                best_field = min(os_candidates, key=len)
-    
-    elif category == "memory":
-        # Look for memory/RAM-related fields
-        memory_candidates = []
-        for field in available_fields:
-            field_lower = field.lower()
-            if any(term in field_lower for term in ["ram", "memory", "mem"]):
-                memory_candidates.append(field)
-        
-        if memory_candidates:
-            best_field = min(memory_candidates, key=len)
-    
-    elif category == "priority":
-        # Look for priority/urgency fields
-        priority_candidates = []
-        for field in available_fields:
-            field_lower = field.lower()
-            if any(term in field_lower for term in ["priority", "urgency"]):
-                priority_candidates.append(field)
-        
-        if priority_candidates:
-            best_field = min(priority_candidates, key=len)
-    
-    elif category in ["service", "organization", "team", "agent", "caller", "category"]:
-        # Look for relationship fields
-        relationship_candidates = []
-        for field in available_fields:
-            field_lower = field.lower()
-            # Look for exact match first
-            if category in field_lower:
-                relationship_candidates.append(field)
-            # Also look for ID versions
-            elif f"{category}_id" in field_lower:
-                relationship_candidates.append(field)
-        
-        if relationship_candidates:
-            # Prefer ID fields for relationships when doing NULL checks
-            if operator == "IS NULL":
-                id_fields = [f for f in relationship_candidates if "_id" in f.lower()]
-                if id_fields:
-                    best_field = id_fields[0]
-                else:
-                    best_field = relationship_candidates[0]
-            else:
-                best_field = relationship_candidates[0]
-    
-    # If no specific mapping found, try semantic similarity
-    if not best_field:
-        best_field = find_semantically_similar_field(search_term, available_fields)
-    
-    if best_field:
-        return {
-            "field": best_field,
-            "operator": operator,
-            "value": value,
-            "original_term": search_term
-        }
-    
-    return None
-
-def find_semantically_similar_field(search_term: str, available_fields: list) -> str:
-    """
-    Find the most semantically similar field name for a search term.
-    Uses simple string similarity and common patterns.
-    """
-    if not available_fields:
-        return None
-    
-    search_lower = search_term.lower()
-    best_field = None
-    best_score = 0
-    
-    for field in available_fields:
-        field_lower = field.lower()
-        score = 0
-        
-        # Exact substring match gets high score
-        if search_lower in field_lower:
-            score += 50
-        
-        # Partial word matches
-        search_words = search_lower.split()
-        field_words = field_lower.replace("_", " ").split()
-        
-        for search_word in search_words:
-            for field_word in field_words:
-                if search_word == field_word:
-                    score += 20
-                elif search_word in field_word or field_word in search_lower:
-                    score += 10
-        
-        # Bonus for common field patterns
-        if field_lower.endswith("_name") or field_lower.endswith("_id"):
-            score += 5
-        
-        if score > best_score:
-            best_score = score
-            best_field = field
-    
-    return best_field if best_score > 0 else None
-
-async def build_smart_oql_query(class_name: str, query_analysis: dict, class_fields: dict) -> str:
-    """
-    Build an OQL query based on the analysis and available fields.
-    NOW uses schema-aware filters for much better accuracy.
-    """
-    base_query = f"SELECT {class_name}"
-    conditions = []
-    
-    # Process NEW schema-aware filters first (higher priority)
-    for filter_info in query_analysis.get("discovered_filters", []):
-        field = filter_info["field"]
-        operator = filter_info["operator"]
-        value = filter_info["value"]
-        
-        if operator == "IS NULL":
-            if field.endswith("_id") or field.lower() in ["service_id", "organization_id", "team_id"]:
-                conditions.append(f"({field} = '' OR {field} = 0)")
-            else:
-                conditions.append(f"{field} = ''")
-        elif operator == "LIKE":
-            conditions.append(f"{field} LIKE '{value}'")
-        elif operator in ["<", ">", "<=", ">="]:
-            conditions.append(f"{field} {operator} {value}")
-        else:
-            conditions.append(f"{field} = '{value}'")
-    
-    # Fallback to old system for unmapped filters
-    mapped_filters = []
-    for raw_filter in query_analysis.get("raw_filters", []):
-        mapped_filter = await map_filter_to_field(raw_filter, class_fields)
-        if mapped_filter:
-            mapped_filters.append(mapped_filter)
-    
-    # Build conditions from fallback mapped filters (only if not already covered)
-    existing_fields = {f["field"] for f in query_analysis.get("discovered_filters", [])}
-    for mapped_filter in mapped_filters:
-        field = mapped_filter["field"]
-        if field in existing_fields:
-            continue  # Skip if already handled by schema-aware filters
-            
-        operator = mapped_filter["operator"]
-        value = mapped_filter["value"]
-        
-        if operator == "IS NULL":
-            if field.endswith("_id") or field.lower() in ["service_id", "organization_id", "team_id"]:
-                conditions.append(f"({field} = '' OR {field} = 0)")
-            else:
-                conditions.append(f"{field} = ''")
-        elif operator == "LIKE":
-            conditions.append(f"{field} LIKE '{value}'")
-        elif operator in ["<", ">", "<=", ">="]:
-            conditions.append(f"{field} {operator} {value}")
-        else:
-            conditions.append(f"{field} = '{value}'")
-    
-    # Handle special time analysis with schema awareness - IMPROVED
-    if query_analysis.get("time_analysis"):
-        sla_fields = query_analysis.get("sla_fields", [])
-        if sla_fields:
-            sla_focus = query_analysis.get("sla_focus", "all")
-            
-            # Better SLA field selection and condition building
-            if sla_focus == "violations":
-                # Look for SLA violation indicators
-                sla_violation_fields = [f for f in sla_fields if any(term in f.lower() for term in 
-                                                                  ["passed", "violated", "breach", "missed"])]
-                
-                if sla_violation_fields:
-                    # First preference: status field like sla_passed, sla_violated, etc.
-                    conditions.append(f"{sla_violation_fields[0]} = 'yes'")
-                elif any("deadline" in f.lower() for f in sla_fields):
-                    # Second preference: deadline field for date comparison
-                    deadline_field = next(f for f in sla_fields if "deadline" in f.lower())
-                    conditions.append(f"{deadline_field} < NOW()")
-                elif any("sla" in f.lower() and "status" in f.lower() for f in sla_fields):
-                    # Third preference: status field
-                    status_field = next(f for f in sla_fields if "sla" in f.lower() and "status" in f.lower())
-                    conditions.append(f"{status_field} = 'breached'")
-            
-            elif sla_focus == "compliant":
-                # Look for SLA compliance indicators
-                sla_violation_fields = [f for f in sla_fields if any(term in f.lower() for term in 
-                                                                  ["passed", "violated", "breach", "missed"])]
-                
-                if sla_violation_fields:
-                    # First preference: status field showing NOT violated
-                    conditions.append(f"{sla_violation_fields[0]} = 'no'")
-                elif any("deadline" in f.lower() for f in sla_fields):
-                    # Second preference: deadline in future
-                    deadline_field = next(f for f in sla_fields if "deadline" in f.lower())
-                    conditions.append(f"{deadline_field} > NOW()")
-                elif any("sla" in f.lower() and "status" in f.lower() for f in sla_fields):
-                    # Third preference: status field
-                    status_field = next(f for f in sla_fields if "sla" in f.lower() and "status" in f.lower())
-                    conditions.append(f"{status_field} = 'within'")
-            else:
-                # Default when no specific focus - just look for any SLA fields without conditions
-                # This will return all records with SLA data
-                pass
-    
-    # Build final query
-    if conditions:
-        base_query += " WHERE " + " AND ".join(conditions)
-    
-    return base_query
-
-@mcp.tool()
-async def smart_query_processor(
-    query: str,
-    force_class: Optional[str] = None,
-    output_format: str = "auto",
-    limit: int = 50
-) -> str:
-    """
-    🚀 **OPTIMIZED INTELLIGENT iTop QUERY PROCESSOR** 🚀
-    
-    IMPROVED FULLY DYNAMIC APPROACH:
-    1. Class detection (initial)
-    2. Schema discovery FIRST - Get 1 object + all fields (*)
-    3. Schema-aware intent analysis (using discovered fields)
-    4. Dynamic filter mapping (using actual field names)
-    5. Smart OQL query building with schema-based conditions
-    6. Execute query with optimal field selection
-    7. Intelligent output formatting (NO arbitrary limits)
-    
-    **SCHEMA-AWARE FEATURES:**
-    - Discovers available fields before processing query
-    - Maps natural language terms to actual database fields
-    - Adapts filters based on field types and naming patterns
-    - Enhanced SLA analysis (breached vs. compliant)
-    - Dynamic date-based filtering
-    - Relationship field detection
-    
-    **EXAMPLES:**
-    - "Show me all servers running Ubuntu" → Detects Server class, finds osfamily_name field, maps Ubuntu filter
-    - "Count tickets by status" → Detects UserRequest, finds status field, groups by actual status values
-    - "List servers with more than 8GB RAM" → Finds memory fields, applies numeric comparison
-    - "Show SLA breached tickets" → Detects relevant SLA fields and builds appropriate conditions
-    
-    **PARAMETERS:**
-    - query: Natural language description
-    - force_class: Override auto-detection 
-    - output_format: "auto", "detailed", "summary", "table", "json"
-    - limit: Max results (no arbitrary upper limit)
-    """
-    try:
-        # Validate inputs - no arbitrary limits, let user control
-        if limit < 1:
-            limit = 1
-            
-        # Step 1: Detect the best class or use forced class (initial detection)
-        if force_class:
-            class_name = force_class
-            confidence = 1.0
-        else:
-            class_name, confidence, _ = smart_class_detection(query)
-        
-        client = get_itop_client()
-        
-        # Step 2: SCHEMA DISCOVERY FIRST - Get 1 object with ALL fields to understand the class
-        schema_operation = {
-            "operation": "core/get",
-            "class": class_name,
-            "key": f"SELECT {class_name}",
-            "output_fields": "*",
-            "limit": 1
-        }
-        
-        schema_result = await client.make_request(schema_operation)
-        
-        if schema_result.get("code") != 0:
-            return f"❌ **Schema Discovery Error**: {schema_result.get('message', 'Unknown error')}"
-        
-        schema_objects = schema_result.get("objects", {})
-        class_fields = {}
-        
-        if schema_objects:
-            first_obj = next(iter(schema_objects.values()))
-            if first_obj.get("code") == 0:
-                all_fields = first_obj.get("fields", {})
-                class_fields = {
-                    "field_names": list(all_fields.keys()),
-                    "sample_values": {k: str(v)[:100] if v else "" for k, v in all_fields.items()},  # No truncation
-                    "total_fields": len(all_fields),
-                    "key_fields": _identify_key_fields(all_fields),
-                    "display_fields": _identify_display_fields(all_fields)
-                }
-        
-        # Step 3: NOW do intent analysis with schema knowledge
-        query_analysis = analyze_query_intent_with_schema(query, class_name, class_fields)
-        
-        # Step 3.5: INTELLIGENCE LAYER - Classify query complexity and decide on value discovery
-        query_complexity = classify_query_complexity(query, query_analysis)
-        
-        print(f"🧠 Query Complexity Analysis:")
-        print(f"   Complexity: {query_complexity['complexity']}")
-        print(f"   Needs Value Discovery: {query_complexity['needs_value_discovery']}")
-        print(f"   Discovery Fields: {query_complexity['discovery_fields']}")
-        print(f"   Reasoning: {query_complexity['reasoning']}")
->>>>>>> 9ac3458d
         
         # Step 3.6: SMART VALUE DISCOVERY - Only when needed for complex queries
         if query_complexity['needs_value_discovery']:
@@ -3335,7 +2083,6 @@
             print(f"⚡ Skipping value discovery for simple query - optimized for performance")
         
         # Step 4: Build smart OQL query based on analysis and discovered fields
-<<<<<<< HEAD
         oql_query, validation_info = await build_smart_oql_query(class_name, query_analysis, class_fields)
         
         # Step 4.5: Handle value validation and multi-query scenarios
@@ -3432,29 +2179,6 @@
         if output_format == "auto":
             output_format = query_analysis.get("format_preference", "detailed")
         
-=======
-        oql_query = await build_smart_oql_query(class_name, query_analysis, class_fields)
-        
-        # Step 5: Determine optimal output fields based on query type and discovered schema (NO LIMITS)
-        if query_analysis.get("action") == "count":
-            output_fields = "id"  # Minimal for counting
-        elif output_format in ["summary"]:
-            # Use key fields for summary display
-            key_fields = class_fields.get("key_fields", ["id", "name"])
-            output_fields = ",".join(key_fields) if key_fields else "*"
-        elif output_format in ["table"]:
-            # Use display fields for table format
-            display_fields = class_fields.get("display_fields", [])
-            output_fields = ",".join(display_fields) if display_fields else "*"
-        else:
-            # For detailed view, always get ALL fields - no limits!
-            output_fields = "*"
-        
-        # Step 6: Determine output format (dynamic based on intent)
-        if output_format == "auto":
-            output_format = query_analysis.get("format_preference", "detailed")
-        
->>>>>>> 9ac3458d
         # Step 7: Execute the optimized query
         operation_data = {
             "operation": "core/get",
@@ -3462,11 +2186,17 @@
             "key": oql_query,
             "output_fields": output_fields,
             "limit": limit
+            "operation": "core/get",
+            "class": class_name,
+            "key": oql_query,
+            "output_fields": output_fields,
+            "limit": limit
         }
         
         result = await client.make_request(operation_data)
         
         if result.get("code") != 0:
+            return f"❌ **Query Error**: {result.get('message', 'Unknown error')}"
             return f"❌ **Query Error**: {result.get('message', 'Unknown error')}"
         
         objects = result.get("objects", {})
@@ -3539,11 +2269,7 @@
                         
                         if field and original_value:
                             # Discover actual values for this field
-<<<<<<< HEAD
                             field_values = await discover_field_values(class_name, field, limit=100)
-=======
-                            field_values = await discover_field_values(class_name, field, limit=50)
->>>>>>> 9ac3458d
                             
                             if field_values["values"]:
                                 # Try to find a better match
@@ -3575,10 +2301,7 @@
                             corrected_operation = operation_data.copy()
                             corrected_operation["key"] = corrected_query
                             
-<<<<<<< HEAD
                                                        
-=======
->>>>>>> 9ac3458d
                             corrected_result = await client.make_request(corrected_operation)
                             
                             if corrected_result.get("code") == 0:
@@ -3633,11 +2356,8 @@
             
             return header + count_result
         
-<<<<<<< HEAD
-        
-        
-=======
->>>>>>> 9ac3458d
+        
+        
         # Step 10: Smart object formatting using discovered schema (NO FIELD LIMITS)
         formatted_output = _format_objects_output_smart(
             objects, 
@@ -3670,15 +2390,25 @@
 
 @mcp.tool()
 async def discover_available_classes(search_term: Optional[str] = None) -> str:
+async def discover_available_classes(search_term: Optional[str] = None) -> str:
     """
     Discover available iTop classes with their descriptions and use cases.
+    Discover available iTop classes with their descriptions and use cases.
     
     Args:
+        search_term: Optional term to filter classes by (e.g., "ticket", "server", "user")
+       """
         search_term: Optional term to filter classes by (e.g., "ticket", "server", "user")
        """
     try:
         result = "📚 **iTop Class Discovery**\n\n"
-        
+        result = "📚 **iTop Class Discovery**\n\n"
+        
+        if search_term:
+            result += f"🔍 **Searching for**: \"{search_term}\"\n\n"
+            search_lower = search_term.lower()
+        else:
+            result += "📋 **All Available Classes by Category**\n\n"
         if search_term:
             result += f"🔍 **Searching for**: \"{search_term}\"\n\n"
             search_lower = search_term.lower()
@@ -3729,11 +2459,7 @@
         
         result += "💡 **Usage Tips**:\n"
         result += "• Use `smart_query_processor()` with natural language\n"
-<<<<<<< HEAD
         result += "• Example: \"Show me all servers\" or \"Count tickets by status\"\n"
-=======
-        result += "• Example: \"Show me new tickets\" or \"Count servers by status\"\n"
->>>>>>> 9ac3458d
         result += "• The system will auto-detect the best class to use\n"
         
         return result
@@ -3781,7 +2507,6 @@
         
         return 0
     except (ValueError, AttributeError):
-<<<<<<< HEAD
         return 0
 
 
@@ -3801,6 +2526,3 @@
 
 if __name__ == "__main__":
     main()
-=======
-        return 0
->>>>>>> 9ac3458d
